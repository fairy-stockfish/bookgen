/*
  Stockfish, a UCI chess playing engine derived from Glaurung 2.1
  Copyright (C) 2004-2008 Tord Romstad (Glaurung author)
  Copyright (C) 2008-2015 Marco Costalba, Joona Kiiski, Tord Romstad
  Copyright (C) 2015-2020 Marco Costalba, Joona Kiiski, Gary Linscott, Tord Romstad

  Stockfish is free software: you can redistribute it and/or modify
  it under the terms of the GNU General Public License as published by
  the Free Software Foundation, either version 3 of the License, or
  (at your option) any later version.

  Stockfish is distributed in the hope that it will be useful,
  but WITHOUT ANY WARRANTY; without even the implied warranty of
  MERCHANTABILITY or FITNESS FOR A PARTICULAR PURPOSE.  See the
  GNU General Public License for more details.

  You should have received a copy of the GNU General Public License
  along with this program.  If not, see <http://www.gnu.org/licenses/>.
*/

#include <algorithm>
#include <bitset>

#include "bitboard.h"
#include "magic.h"
#include "misc.h"
#include "piece.h"

uint8_t PopCnt16[1 << 16];
uint8_t SquareDistance[SQUARE_NB][SQUARE_NB];

Bitboard SquareBB[SQUARE_NB];
Bitboard LineBB[SQUARE_NB][SQUARE_NB];
Bitboard PseudoAttacks[COLOR_NB][PIECE_TYPE_NB][SQUARE_NB];
Bitboard PseudoMoves[COLOR_NB][PIECE_TYPE_NB][SQUARE_NB];
Bitboard LeaperAttacks[COLOR_NB][PIECE_TYPE_NB][SQUARE_NB];
Bitboard LeaperMoves[COLOR_NB][PIECE_TYPE_NB][SQUARE_NB];
Bitboard BoardSizeBB[FILE_NB][RANK_NB];
RiderType AttackRiderTypes[PIECE_TYPE_NB];
RiderType MoveRiderTypes[PIECE_TYPE_NB];

Magic RookMagicsH[SQUARE_NB];
Magic RookMagicsV[SQUARE_NB];
Magic BishopMagics[SQUARE_NB];
Magic CannonMagicsH[SQUARE_NB];
Magic CannonMagicsV[SQUARE_NB];
Magic HorseMagics[SQUARE_NB];
Magic ElephantMagics[SQUARE_NB];
Magic JanggiElephantMagics[SQUARE_NB];

namespace {

#ifdef LARGEBOARDS
  Bitboard RookTableH[0x11800];  // To store horizontalrook attacks
  Bitboard RookTableV[0x4800];  // To store vertical rook attacks
  Bitboard BishopTable[0x33C00]; // To store bishop attacks
  Bitboard CannonTableH[0x11800];  // To store horizontal cannon attacks
  Bitboard CannonTableV[0x4800];  // To store vertical cannon attacks
  Bitboard HorseTable[0x500];  // To store horse attacks
  Bitboard ElephantTable[0x400];  // To store elephant attacks
  Bitboard JanggiElephantTable[0x1C000];  // To store janggi elephant attacks
#else
  Bitboard RookTableH[0xA00];  // To store horizontal rook attacks
  Bitboard RookTableV[0xA00];  // To store vertical rook attacks
  Bitboard BishopTable[0x1480]; // To store bishop attacks
  Bitboard CannonTableH[0xA00];  // To store horizontal cannon attacks
  Bitboard CannonTableV[0xA00];  // To store vertical cannon attacks
  Bitboard HorseTable[0x240];  // To store horse attacks
  Bitboard ElephantTable[0x1A0];  // To store elephant attacks
  Bitboard JanggiElephantTable[0x5C00];  // To store janggi elephant attacks
#endif

  enum MovementType { RIDER, HOPPER, LAME_LEAPER };

  template <MovementType MT>
#ifdef PRECOMPUTED_MAGICS
  void init_magics(Bitboard table[], Magic magics[], std::vector<Direction> directions, Bitboard magicsInit[]);
#else
  void init_magics(Bitboard table[], Magic magics[], std::vector<Direction> directions);
#endif

  template <MovementType MT>
  Bitboard sliding_attack(std::vector<Direction> directions, Square sq, Bitboard occupied, Color c = WHITE) {
    assert(MT != LAME_LEAPER);

    Bitboard attack = 0;

    for (Direction d : directions)
    {
        bool hurdle = false;
        for (Square s = sq + (c == WHITE ? d : -d);
             is_ok(s) && distance(s, s - (c == WHITE ? d : -d)) == 1;
             s += (c == WHITE ? d : -d))
        {
            if (MT != HOPPER || hurdle)
                attack |= s;

            if (occupied & s)
            {
                if (MT == HOPPER && !hurdle)
                    hurdle = true;
                else
                    break;
            }
        }
    }

    return attack;
  }

  Bitboard lame_leaper_path(Direction d, Square s) {
    Direction dr = d > 0 ? NORTH : SOUTH;
    Direction df = (std::abs(d % NORTH) < NORTH / 2 ? d % NORTH : -(d % NORTH)) < 0 ? WEST : EAST;
    Square to = s + d;
    Bitboard b = 0;
    if (!is_ok(to) || distance(s, to) >= 4)
        return b;
    while (s != to)
    {
        int diff = std::abs(file_of(to) - file_of(s)) - std::abs(rank_of(to) - rank_of(s));
        if (diff > 0)
            s += df;
        else if (diff < 0)
            s += dr;
        else
            s += df + dr;

        if (s != to)
            b |= s;
    }
    return b;
  }

  Bitboard lame_leaper_path(std::vector<Direction> directions, Square s) {
    Bitboard b = 0;
    for (Direction d : directions)
        b |= lame_leaper_path(d, s);
    return b;
  }

  Bitboard lame_leaper_attack(std::vector<Direction> directions, Square s, Bitboard occupied) {
    Bitboard b = 0;
    for (Direction d : directions)
    {
        Square to = s + d;
        if (is_ok(to) && distance(s, to) < 4 && !(lame_leaper_path(d, s) & occupied))
            b |= to;
    }
    return b;
  }
}


/// Bitboards::pretty() returns an ASCII representation of a bitboard suitable
/// to be printed to standard output. Useful for debugging.

const std::string Bitboards::pretty(Bitboard b) {

  std::string s = "+---+---+---+---+---+---+---+---+---+---+---+---+\n";

  for (Rank r = RANK_MAX; r >= RANK_1; --r)
  {
      for (File f = FILE_A; f <= FILE_MAX; ++f)
          s += b & make_square(f, r) ? "| X " : "|   ";

      s += "|\n+---+---+---+---+---+---+---+---+---+---+---+---+\n";
  }

  return s;
}


/// Bitboards::init() initializes various bitboard tables. It is called at
/// startup and relies on global objects to be already zero-initialized.

void Bitboards::init() {

  // Piece moves
  std::vector<Direction> RookDirectionsV = { NORTH, SOUTH};
  std::vector<Direction> RookDirectionsH = { EAST, WEST };
  std::vector<Direction> BishopDirections = { NORTH_EAST, SOUTH_EAST, SOUTH_WEST, NORTH_WEST };
  std::vector<Direction> HorseDirections = {2 * SOUTH + WEST, 2 * SOUTH + EAST, SOUTH + 2 * WEST, SOUTH + 2 * EAST,
                                            NORTH + 2 * WEST, NORTH + 2 * EAST, 2 * NORTH + WEST, 2 * NORTH + EAST };
  std::vector<Direction> ElephantDirections = { 2 * NORTH_EAST, 2 * SOUTH_EAST, 2 * SOUTH_WEST, 2 * NORTH_WEST };
  std::vector<Direction> JanggiElephantDirections = { NORTH + 2 * NORTH_EAST, EAST  + 2 * NORTH_EAST,
                                                      EAST  + 2 * SOUTH_EAST, SOUTH + 2 * SOUTH_EAST,
                                                      SOUTH + 2 * SOUTH_WEST, WEST + 2 * SOUTH_WEST,
                                                      WEST  + 2 * NORTH_WEST, NORTH + 2 * NORTH_WEST };

  // Initialize rider types
  for (PieceType pt = PAWN; pt <= KING; ++pt)
  {
      const PieceInfo* pi = pieceMap.find(pt)->second;

      if (pi->lameLeaper)
      {
          for (Direction d : pi->stepsCapture)
          {
              if (std::find(HorseDirections.begin(), HorseDirections.end(), d) != HorseDirections.end())
                  AttackRiderTypes[pt] |= RIDER_HORSE;
              if (std::find(ElephantDirections.begin(), ElephantDirections.end(), d) != ElephantDirections.end())
                  AttackRiderTypes[pt] |= RIDER_ELEPHANT;
              if (std::find(JanggiElephantDirections.begin(), JanggiElephantDirections.end(), d) != JanggiElephantDirections.end())
                  AttackRiderTypes[pt] |= RIDER_JANGGI_ELEPHANT;
          }
          for (Direction d : pi->stepsQuiet)
          {
              if (std::find(HorseDirections.begin(), HorseDirections.end(), d) != HorseDirections.end())
                  MoveRiderTypes[pt] |= RIDER_HORSE;
              if (std::find(ElephantDirections.begin(), ElephantDirections.end(), d) != ElephantDirections.end())
                  MoveRiderTypes[pt] |= RIDER_ELEPHANT;
              if (std::find(JanggiElephantDirections.begin(), JanggiElephantDirections.end(), d) != JanggiElephantDirections.end())
                  MoveRiderTypes[pt] |= RIDER_JANGGI_ELEPHANT;
          }
      }
      for (Direction d : pi->sliderCapture)
      {
          if (std::find(BishopDirections.begin(), BishopDirections.end(), d) != BishopDirections.end())
              AttackRiderTypes[pt] |= RIDER_BISHOP;
          if (std::find(RookDirectionsH.begin(), RookDirectionsH.end(), d) != RookDirectionsH.end())
              AttackRiderTypes[pt] |= RIDER_ROOK_H;
          if (std::find(RookDirectionsV.begin(), RookDirectionsV.end(), d) != RookDirectionsV.end())
              AttackRiderTypes[pt] |= RIDER_ROOK_V;
      }
      for (Direction d : pi->sliderQuiet)
      {
          if (std::find(BishopDirections.begin(), BishopDirections.end(), d) != BishopDirections.end())
              MoveRiderTypes[pt] |= RIDER_BISHOP;
          if (std::find(RookDirectionsH.begin(), RookDirectionsH.end(), d) != RookDirectionsH.end())
              MoveRiderTypes[pt] |= RIDER_ROOK_H;
          if (std::find(RookDirectionsV.begin(), RookDirectionsV.end(), d) != RookDirectionsV.end())
              MoveRiderTypes[pt] |= RIDER_ROOK_V;
      }
      for (Direction d : pi->hopperCapture)
      {
          if (std::find(RookDirectionsH.begin(), RookDirectionsH.end(), d) != RookDirectionsH.end())
              AttackRiderTypes[pt] |= RIDER_CANNON_H;
          if (std::find(RookDirectionsV.begin(), RookDirectionsV.end(), d) != RookDirectionsV.end())
              AttackRiderTypes[pt] |= RIDER_CANNON_V;
      }
      for (Direction d : pi->hopperQuiet)
      {
          if (std::find(RookDirectionsH.begin(), RookDirectionsH.end(), d) != RookDirectionsH.end())
              MoveRiderTypes[pt] |= RIDER_CANNON_H;
          if (std::find(RookDirectionsV.begin(), RookDirectionsV.end(), d) != RookDirectionsV.end())
              MoveRiderTypes[pt] |= RIDER_CANNON_V;
      }
  }

  for (unsigned i = 0; i < (1 << 16); ++i)
      PopCnt16[i] = std::bitset<16>(i).count();

  for (Square s = SQ_A1; s <= SQ_MAX; ++s)
      SquareBB[s] = make_bitboard(s);

  for (File f = FILE_A; f <= FILE_MAX; ++f)
      for (Rank r = RANK_1; r <= RANK_MAX; ++r)
          BoardSizeBB[f][r] = forward_file_bb(BLACK, make_square(f, r)) | SquareBB[make_square(f, r)] | (f > FILE_A ? BoardSizeBB[f - 1][r] : Bitboard(0));

  for (Square s1 = SQ_A1; s1 <= SQ_MAX; ++s1)
      for (Square s2 = SQ_A1; s2 <= SQ_MAX; ++s2)
              SquareDistance[s1][s2] = std::max(distance<File>(s1, s2), distance<Rank>(s1, s2));

#ifdef PRECOMPUTED_MAGICS
  init_magics<RIDER>(RookTableH, RookMagicsH, RookDirectionsH, RookMagicHInit);
  init_magics<RIDER>(RookTableV, RookMagicsV, RookDirectionsV, RookMagicVInit);
  init_magics<RIDER>(BishopTable, BishopMagics, BishopDirections, BishopMagicInit);
  init_magics<HOPPER>(CannonTableH, CannonMagicsH, RookDirectionsH, CannonMagicHInit);
  init_magics<HOPPER>(CannonTableV, CannonMagicsV, RookDirectionsV, CannonMagicVInit);
  init_magics<LAME_LEAPER>(HorseTable, HorseMagics, HorseDirections, HorseMagicInit);
  init_magics<LAME_LEAPER>(ElephantTable, ElephantMagics, ElephantDirections, ElephantMagicInit);
  init_magics<LAME_LEAPER>(JanggiElephantTable, JanggiElephantMagics, JanggiElephantDirections, JanggiElephantMagicInit);
#else
  init_magics<RIDER>(RookTableH, RookMagicsH, RookDirectionsH);
  init_magics<RIDER>(RookTableV, RookMagicsV, RookDirectionsV);
  init_magics<RIDER>(BishopTable, BishopMagics, BishopDirections);
  init_magics<HOPPER>(CannonTableH, CannonMagicsH, RookDirectionsH);
  init_magics<HOPPER>(CannonTableV, CannonMagicsV, RookDirectionsV);
  init_magics<LAME_LEAPER>(HorseTable, HorseMagics, HorseDirections);
  init_magics<LAME_LEAPER>(ElephantTable, ElephantMagics, ElephantDirections);
  init_magics<LAME_LEAPER>(JanggiElephantTable, JanggiElephantMagics, JanggiElephantDirections);
#endif

<<<<<<< HEAD
  // Helper returning the target bitboard of a step from a square
  auto landing_square_bb = [&](Square s, int step)
  {
      Square to = Square(s + step);
      return is_ok(to) && distance(s, to) < 4 ? square_bb(to) : Bitboard(0);
  };

  for (Color c : { WHITE, BLACK })
      for (PieceType pt = PAWN; pt <= KING; ++pt)
      {
          const PieceInfo* pi = pieceMap.find(pt)->second;

          for (Square s = SQ_A1; s <= SQ_MAX; ++s)
          {
              for (Direction d : pi->stepsCapture)
              {
                  PseudoAttacks[c][pt][s] |= landing_square_bb(s, c == WHITE ? d : -d);
                  if (!pi->lameLeaper)
                      LeaperAttacks[c][pt][s] |= landing_square_bb(s, c == WHITE ? d : -d);
              }
              for (Direction d : pi->stepsQuiet)
              {
                  PseudoMoves[c][pt][s] |= landing_square_bb(s, c == WHITE ? d : -d);
                  if (!pi->lameLeaper)
                      LeaperMoves[c][pt][s] |= landing_square_bb(s, c == WHITE ? d : -d);
              }
              PseudoAttacks[c][pt][s] |= sliding_attack<RIDER>(pi->sliderCapture, s, 0, c);
              PseudoAttacks[c][pt][s] |= sliding_attack<RIDER>(pi->hopperCapture, s, 0, c);
              PseudoMoves[c][pt][s] |= sliding_attack<RIDER>(pi->sliderQuiet, s, 0, c);
              PseudoMoves[c][pt][s] |= sliding_attack<RIDER>(pi->hopperQuiet, s, 0, c);
          }
      }

  for (Square s1 = SQ_A1; s1 <= SQ_MAX; ++s1)
  {
=======
  for (Square s1 = SQ_A1; s1 <= SQ_H8; ++s1)
  {
      PawnAttacks[WHITE][s1] = pawn_attacks_bb<WHITE>(square_bb(s1));
      PawnAttacks[BLACK][s1] = pawn_attacks_bb<BLACK>(square_bb(s1));

      for (int step : {-9, -8, -7, -1, 1, 7, 8, 9} )
         PseudoAttacks[KING][s1] |= safe_destination(s1, step);

      for (int step : {-17, -15, -10, -6, 6, 10, 15, 17} )
         PseudoAttacks[KNIGHT][s1] |= safe_destination(s1, step);

      PseudoAttacks[QUEEN][s1]  = PseudoAttacks[BISHOP][s1] = attacks_bb<BISHOP>(s1, 0);
      PseudoAttacks[QUEEN][s1] |= PseudoAttacks[  ROOK][s1] = attacks_bb<  ROOK>(s1, 0);

>>>>>>> f83cb957
      for (PieceType pt : { BISHOP, ROOK })
          for (Square s2 = SQ_A1; s2 <= SQ_MAX; ++s2)
              if (PseudoAttacks[WHITE][pt][s1] & s2)
                  LineBB[s1][s2] = (attacks_bb(WHITE, pt, s1, 0) & attacks_bb(WHITE, pt, s2, 0)) | s1 | s2;
  }
}


namespace {

<<<<<<< HEAD
=======
  Bitboard sliding_attack(Direction directions[], Square sq, Bitboard occupied) {

    Bitboard attacks = 0;

    for (int i = 0; i < 4; ++i)
    {
        Square s = sq;
        while(safe_destination(s, directions[i]) && !(occupied & s))
            attacks |= (s += directions[i]);
    }

    return attacks;
  }


>>>>>>> f83cb957
  // init_magics() computes all rook and bishop attacks at startup. Magic
  // bitboards are used to look up attacks of sliding pieces. As a reference see
  // www.chessprogramming.org/Magic_Bitboards. In particular, here we use the so
  // called "fancy" approach.

  template <MovementType MT>
#ifdef PRECOMPUTED_MAGICS
  void init_magics(Bitboard table[], Magic magics[], std::vector<Direction> directions, Bitboard magicsInit[]) {
#else
  void init_magics(Bitboard table[], Magic magics[], std::vector<Direction> directions) {
#endif

    // Optimal PRNG seeds to pick the correct magics in the shortest time
#ifndef PRECOMPUTED_MAGICS
#ifdef LARGEBOARDS
    int seeds[][RANK_NB] = { { 734, 10316, 55013, 32803, 12281, 15100,  16645, 255, 346, 89123 },
                             { 734, 10316, 55013, 32803, 12281, 15100,  16645, 255, 346, 89123 } };
#else
    int seeds[][RANK_NB] = { { 8977, 44560, 54343, 38998,  5731, 95205, 104912, 17020 },
                             {  728, 10316, 55013, 32803, 12281, 15100,  16645,   255 } };
#endif
#endif

    Bitboard* occupancy = new Bitboard[1 << (FILE_NB + RANK_NB - 4)];
    Bitboard* reference = new Bitboard[1 << (FILE_NB + RANK_NB - 4)];
    Bitboard edges, b;
    int* epoch = new int[1 << (FILE_NB + RANK_NB - 4)]();
    int cnt = 0, size = 0;


    for (Square s = SQ_A1; s <= SQ_MAX; ++s)
    {
        // Board edges are not considered in the relevant occupancies
        edges = ((Rank1BB | rank_bb(RANK_MAX)) & ~rank_bb(s)) | ((FileABB | file_bb(FILE_MAX)) & ~file_bb(s));

        // Given a square 's', the mask is the bitboard of sliding attacks from
        // 's' computed on an empty board. The index must be big enough to contain
        // all the attacks for each possible subset of the mask and so is 2 power
        // the number of 1s of the mask. Hence we deduce the size of the shift to
        // apply to the 64 or 32 bits word to get the index.
        Magic& m = magics[s];
        m.mask  = (MT == LAME_LEAPER ? lame_leaper_path(directions, s) : sliding_attack<MT == HOPPER ? RIDER : MT>(directions, s, 0)) & ~edges;
#ifdef LARGEBOARDS
        m.shift = 128 - popcount(m.mask);
#else
        m.shift = (Is64Bit ? 64 : 32) - popcount(m.mask);
#endif

        // Set the offset for the attacks table of the square. We have individual
        // table sizes for each square with "Fancy Magic Bitboards".
        m.attacks = s == SQ_A1 ? table : magics[s - 1].attacks + size;

        // Use Carry-Rippler trick to enumerate all subsets of masks[s] and
        // store the corresponding sliding attack bitboard in reference[].
        b = size = 0;
        do {
            occupancy[size] = b;
            reference[size] = MT == LAME_LEAPER ? lame_leaper_attack(directions, s, b) : sliding_attack<MT>(directions, s, b);

            if (HasPext)
                m.attacks[pext(b, m.mask)] = reference[size];

            size++;
            b = (b - m.mask) & m.mask;
        } while (b);

        if (HasPext)
            continue;

#ifndef PRECOMPUTED_MAGICS
        PRNG rng(seeds[Is64Bit][rank_of(s)]);
#endif

        // Find a magic for square 's' picking up an (almost) random number
        // until we find the one that passes the verification test.
        for (int i = 0; i < size; )
        {
            for (m.magic = 0; popcount((m.magic * m.mask) >> (SQUARE_NB - FILE_NB)) < FILE_NB - 2; )
            {
#ifdef LARGEBOARDS
#ifdef PRECOMPUTED_MAGICS
                m.magic = magicsInit[s];
#else
                m.magic = (rng.sparse_rand<Bitboard>() << 64) ^ rng.sparse_rand<Bitboard>();
#endif
#else
                m.magic = rng.sparse_rand<Bitboard>();
#endif
            }

            // A good magic must map every possible occupancy to an index that
            // looks up the correct sliding attack in the attacks[s] database.
            // Note that we build up the database for square 's' as a side
            // effect of verifying the magic. Keep track of the attempt count
            // and save it in epoch[], little speed-up trick to avoid resetting
            // m.attacks[] after every failed attempt.
            for (++cnt, i = 0; i < size; ++i)
            {
                unsigned idx = m.index(occupancy[i]);

                if (epoch[idx] < cnt)
                {
                    epoch[idx] = cnt;
                    m.attacks[idx] = reference[i];
                }
                else if (m.attacks[idx] != reference[i])
                    break;
            }
        }
    }

    delete[] occupancy;
    delete[] reference;
    delete[] epoch;
  }
}<|MERGE_RESOLUTION|>--- conflicted
+++ resolved
@@ -281,14 +281,6 @@
   init_magics<LAME_LEAPER>(JanggiElephantTable, JanggiElephantMagics, JanggiElephantDirections);
 #endif
 
-<<<<<<< HEAD
-  // Helper returning the target bitboard of a step from a square
-  auto landing_square_bb = [&](Square s, int step)
-  {
-      Square to = Square(s + step);
-      return is_ok(to) && distance(s, to) < 4 ? square_bb(to) : Bitboard(0);
-  };
-
   for (Color c : { WHITE, BLACK })
       for (PieceType pt = PAWN; pt <= KING; ++pt)
       {
@@ -298,15 +290,15 @@
           {
               for (Direction d : pi->stepsCapture)
               {
-                  PseudoAttacks[c][pt][s] |= landing_square_bb(s, c == WHITE ? d : -d);
+                  PseudoAttacks[c][pt][s] |= safe_destination(s, c == WHITE ? d : -d);
                   if (!pi->lameLeaper)
-                      LeaperAttacks[c][pt][s] |= landing_square_bb(s, c == WHITE ? d : -d);
+                      LeaperAttacks[c][pt][s] |= safe_destination(s, c == WHITE ? d : -d);
               }
               for (Direction d : pi->stepsQuiet)
               {
-                  PseudoMoves[c][pt][s] |= landing_square_bb(s, c == WHITE ? d : -d);
+                  PseudoMoves[c][pt][s] |= safe_destination(s, c == WHITE ? d : -d);
                   if (!pi->lameLeaper)
-                      LeaperMoves[c][pt][s] |= landing_square_bb(s, c == WHITE ? d : -d);
+                      LeaperMoves[c][pt][s] |= safe_destination(s, c == WHITE ? d : -d);
               }
               PseudoAttacks[c][pt][s] |= sliding_attack<RIDER>(pi->sliderCapture, s, 0, c);
               PseudoAttacks[c][pt][s] |= sliding_attack<RIDER>(pi->hopperCapture, s, 0, c);
@@ -317,22 +309,6 @@
 
   for (Square s1 = SQ_A1; s1 <= SQ_MAX; ++s1)
   {
-=======
-  for (Square s1 = SQ_A1; s1 <= SQ_H8; ++s1)
-  {
-      PawnAttacks[WHITE][s1] = pawn_attacks_bb<WHITE>(square_bb(s1));
-      PawnAttacks[BLACK][s1] = pawn_attacks_bb<BLACK>(square_bb(s1));
-
-      for (int step : {-9, -8, -7, -1, 1, 7, 8, 9} )
-         PseudoAttacks[KING][s1] |= safe_destination(s1, step);
-
-      for (int step : {-17, -15, -10, -6, 6, 10, 15, 17} )
-         PseudoAttacks[KNIGHT][s1] |= safe_destination(s1, step);
-
-      PseudoAttacks[QUEEN][s1]  = PseudoAttacks[BISHOP][s1] = attacks_bb<BISHOP>(s1, 0);
-      PseudoAttacks[QUEEN][s1] |= PseudoAttacks[  ROOK][s1] = attacks_bb<  ROOK>(s1, 0);
-
->>>>>>> f83cb957
       for (PieceType pt : { BISHOP, ROOK })
           for (Square s2 = SQ_A1; s2 <= SQ_MAX; ++s2)
               if (PseudoAttacks[WHITE][pt][s1] & s2)
@@ -343,24 +319,6 @@
 
 namespace {
 
-<<<<<<< HEAD
-=======
-  Bitboard sliding_attack(Direction directions[], Square sq, Bitboard occupied) {
-
-    Bitboard attacks = 0;
-
-    for (int i = 0; i < 4; ++i)
-    {
-        Square s = sq;
-        while(safe_destination(s, directions[i]) && !(occupied & s))
-            attacks |= (s += directions[i]);
-    }
-
-    return attacks;
-  }
-
-
->>>>>>> f83cb957
   // init_magics() computes all rook and bishop attacks at startup. Magic
   // bitboards are used to look up attacks of sliding pieces. As a reference see
   // www.chessprogramming.org/Magic_Bitboards. In particular, here we use the so
