--- conflicted
+++ resolved
@@ -1167,15 +1167,9 @@
           else
           {
               // Continuation history based pruning (~20 Elo)
-<<<<<<< HEAD
-              if (   lmrDepth < 4
+              if (   lmrDepth < 5
                   && (*contHist[0])[history_slot(movedPiece)][to_sq(move)] < CounterMovePruneThreshold
                   && (*contHist[1])[history_slot(movedPiece)][to_sq(move)] < CounterMovePruneThreshold)
-=======
-              if (   lmrDepth < 5
-                  && (*contHist[0])[movedPiece][to_sq(move)] < CounterMovePruneThreshold
-                  && (*contHist[1])[movedPiece][to_sq(move)] < CounterMovePruneThreshold)
->>>>>>> 038487f9
                   continue;
 
               // Futility pruning: parent node (~5 Elo)
