/*
  Stockfish, a UCI chess playing engine derived from Glaurung 2.1
  Copyright (C) 2004-2021 The Stockfish developers (see AUTHORS file)

  Stockfish is free software: you can redistribute it and/or modify
  it under the terms of the GNU General Public License as published by
  the Free Software Foundation, either version 3 of the License, or
  (at your option) any later version.

  Stockfish is distributed in the hope that it will be useful,
  but WITHOUT ANY WARRANTY; without even the implied warranty of
  MERCHANTABILITY or FITNESS FOR A PARTICULAR PURPOSE.  See the
  GNU General Public License for more details.

  You should have received a copy of the GNU General Public License
  along with this program.  If not, see <http://www.gnu.org/licenses/>.
*/

#include <algorithm>
#include <cassert>
#include <cstddef> // For offsetof()
#include <cstring> // For std::memset, std::memcmp
#include <iomanip>
#include <sstream>

#include "bitboard.h"
#include "misc.h"
#include "movegen.h"
#include "position.h"
#include "thread.h"
#include "tt.h"
#include "uci.h"
#include "syzygy/tbprobe.h"

using std::string;

namespace Stockfish {

namespace Zobrist {

  Key psq[PIECE_NB][SQUARE_NB];
  Key enpassant[FILE_NB];
  Key castling[CASTLING_RIGHT_NB];
  Key side, noPawns;
  Key inHand[PIECE_NB][SQUARE_NB];
  Key checks[COLOR_NB][CHECKS_NB];
}


/// operator<<(Position) returns an ASCII representation of the position

std::ostream& operator<<(std::ostream& os, const Position& pos) {

  os << "\n ";
  for (File f = FILE_A; f <= pos.max_file(); ++f)
      os << "+---";
  os << "+\n";

  for (Rank r = pos.max_rank(); r >= RANK_1; --r)
  {
      for (File f = FILE_A; f <= pos.max_file(); ++f)
          if (pos.unpromoted_piece_on(make_square(f, r)))
              os << " |+" << pos.piece_to_char()[pos.unpromoted_piece_on(make_square(f, r))];
          else
              os << " | " << pos.piece_to_char()[pos.piece_on(make_square(f, r))];

      os << " |" << (1 + r);
      if (r == pos.max_rank() || r == RANK_1)
      {
          Color c = r == RANK_1 ? WHITE : BLACK;
          if (c == pos.side_to_move())
              os << " *";
          else
              os << "  ";
          if (pos.piece_drops() || pos.seirawan_gating() || pos.arrow_gating())
          {
              os << " [";
              for (PieceType pt = KING; pt >= PAWN; --pt)
                  os << std::string(pos.count_in_hand(c, pt), pos.piece_to_char()[make_piece(c, pt)]);
              os << "]";
          }
      }
      os << "\n ";
      for (File f = FILE_A; f <= pos.max_file(); ++f)
          os << "+---";
      os << "+\n";
  }

  for (File f = FILE_A; f <= pos.max_file(); ++f)
      os << "   " << char('a' + f);
  os << "\n";
  os << "\nFen: " << pos.fen() << "\nSfen: " << pos.fen(true) << "\nKey: " << std::hex << std::uppercase
     << std::setfill('0') << std::setw(16) << pos.key()
     << std::setfill(' ') << std::dec << "\nCheckers: ";

  for (Bitboard b = pos.checkers(); b; )
      os << UCI::square(pos, pop_lsb(&b)) << " ";

  if (    int(Tablebases::MaxCardinality) >= popcount(pos.pieces())
      && Options["UCI_Variant"] == "chess"
      && !pos.can_castle(ANY_CASTLING))
  {
      StateInfo st;
      ASSERT_ALIGNED(&st, Eval::NNUE::kCacheLineSize);

      Position p;
      p.set(pos.variant(), pos.fen(), pos.is_chess960(), &st, pos.this_thread());
      Tablebases::ProbeState s1, s2;
      Tablebases::WDLScore wdl = Tablebases::probe_wdl(p, &s1);
      int dtz = Tablebases::probe_dtz(p, &s2);
      os << "\nTablebases WDL: " << std::setw(4) << wdl << " (" << s1 << ")"
         << "\nTablebases DTZ: " << std::setw(4) << dtz << " (" << s2 << ")";
  }

  return os;
}


// Marcel van Kervinck's cuckoo algorithm for fast detection of "upcoming repetition"
// situations. Description of the algorithm in the following paper:
// https://marcelk.net/2013-04-06/paper/upcoming-rep-v2.pdf

// First and second hash functions for indexing the cuckoo tables
#ifdef LARGEBOARDS
inline int H1(Key h) { return h & 0x7fff; }
inline int H2(Key h) { return (h >> 16) & 0x7fff; }
#else
inline int H1(Key h) { return h & 0x1fff; }
inline int H2(Key h) { return (h >> 16) & 0x1fff; }
#endif

// Cuckoo tables with Zobrist hashes of valid reversible moves, and the moves themselves
#ifdef LARGEBOARDS
Key cuckoo[65536];
Move cuckooMove[65536];
#else
Key cuckoo[8192];
Move cuckooMove[8192];
#endif


/// Position::init() initializes at startup the various arrays used to compute hash keys

void Position::init() {

  PRNG rng(1070372);

  for (Color c : {WHITE, BLACK})
      for (PieceType pt = PAWN; pt <= KING; ++pt)
          for (Square s = SQ_A1; s <= SQ_MAX; ++s)
              Zobrist::psq[make_piece(c, pt)][s] = rng.rand<Key>();

  for (File f = FILE_A; f <= FILE_MAX; ++f)
      Zobrist::enpassant[f] = rng.rand<Key>();

  for (int cr = NO_CASTLING; cr <= ANY_CASTLING; ++cr)
      Zobrist::castling[cr] = rng.rand<Key>();

  Zobrist::side = rng.rand<Key>();
  Zobrist::noPawns = rng.rand<Key>();

  for (Color c : {WHITE, BLACK})
      for (int n = 0; n < CHECKS_NB; ++n)
          Zobrist::checks[c][n] = rng.rand<Key>();

  for (Color c : {WHITE, BLACK})
      for (PieceType pt = PAWN; pt <= KING; ++pt)
          for (int n = 0; n < SQUARE_NB; ++n)
              Zobrist::inHand[make_piece(c, pt)][n] = rng.rand<Key>();

  // Prepare the cuckoo tables
  std::memset(cuckoo, 0, sizeof(cuckoo));
  std::memset(cuckooMove, 0, sizeof(cuckooMove));
  int count = 0;
  for (Color c : {WHITE, BLACK})
      for (PieceType pt = KNIGHT; pt <= QUEEN || pt == KING; pt != QUEEN ? ++pt : pt = KING)
      {
      Piece pc = make_piece(c, pt);
      for (Square s1 = SQ_A1; s1 <= SQ_MAX; ++s1)
          for (Square s2 = Square(s1 + 1); s2 <= SQ_MAX; ++s2)
              if ((type_of(pc) != PAWN) && (attacks_bb(c, type_of(pc), s1, 0) & s2))
              {
                  Move move = make_move(s1, s2);
                  Key key = Zobrist::psq[pc][s1] ^ Zobrist::psq[pc][s2] ^ Zobrist::side;
                  int i = H1(key);
                  while (true)
                  {
                      std::swap(cuckoo[i], key);
                      std::swap(cuckooMove[i], move);
                      if (move == MOVE_NONE) // Arrived at empty slot?
                          break;
                      i = (i == H1(key)) ? H2(key) : H1(key); // Push victim to alternative slot
                  }
                  count++;
             }
      }
#ifdef LARGEBOARDS
  assert(count == 9344);
#else
  assert(count == 3668);
#endif
}


/// Position::set() initializes the position object with the given FEN string.
/// This function is not very robust - make sure that input FENs are correct,
/// this is assumed to be the responsibility of the GUI.

Position& Position::set(const Variant* v, const string& fenStr, bool isChess960, StateInfo* si, Thread* th, bool sfen) {
/*
   A FEN string defines a particular position using only the ASCII character set.

   A FEN string contains six fields separated by a space. The fields are:

   1) Piece placement (from white's perspective). Each rank is described, starting
      with rank 8 and ending with rank 1. Within each rank, the contents of each
      square are described from file A through file H. Following the Standard
      Algebraic Notation (SAN), each piece is identified by a single letter taken
      from the standard English names. White pieces are designated using upper-case
      letters ("PNBRQK") whilst Black uses lowercase ("pnbrqk"). Blank squares are
      noted using digits 1 through 8 (the number of blank squares), and "/"
      separates ranks.

   2) Active color. "w" means white moves next, "b" means black.

   3) Castling availability. If neither side can castle, this is "-". Otherwise,
      this has one or more letters: "K" (White can castle kingside), "Q" (White
      can castle queenside), "k" (Black can castle kingside), and/or "q" (Black
      can castle queenside).

   4) En passant target square (in algebraic notation). If there's no en passant
      target square, this is "-". If a pawn has just made a 2-square move, this
      is the position "behind" the pawn. Following X-FEN standard, this is recorded only
      if there is a pawn in position to make an en passant capture, and if there really
      is a pawn that might have advanced two squares.

   5) Halfmove clock. This is the number of halfmoves since the last pawn advance
      or capture. This is used to determine if a draw can be claimed under the
      fifty-move rule.

   6) Fullmove number. The number of the full move. It starts at 1, and is
      incremented after Black's move.
*/

  unsigned char col, row, token;
  size_t idx;
  std::istringstream ss(fenStr);

  std::memset(this, 0, sizeof(Position));
  std::memset(si, 0, sizeof(StateInfo));
  st = si;

  var = v;

  ss >> std::noskipws;

  Square sq = SQ_A1 + max_rank() * NORTH;

  // 1. Piece placement
  while ((ss >> token) && !isspace(token))
  {
      if (isdigit(token))
      {
#ifdef LARGEBOARDS
          if (isdigit(ss.peek()))
          {
              sq += 10 * (token - '0') * EAST;
              ss >> token;
          }
#endif
          sq += (token - '0') * EAST; // Advance the given number of files
      }

      else if (token == '/')
      {
          sq += 2 * SOUTH + (FILE_MAX - max_file()) * EAST;
          if (!is_ok(sq))
              break;
      }

      else if ((idx = piece_to_char().find(token)) != string::npos || (idx = piece_to_char_synonyms().find(token)) != string::npos)
      {
          if (ss.peek() == '~')
              ss >> token;
          put_piece(Piece(idx), sq, token == '~');
          ++sq;
      }
      // Promoted shogi pieces
      else if (token == '+')
      {
          ss >> token;
          idx = piece_to_char().find(token);
          put_piece(make_piece(color_of(Piece(idx)), promoted_piece_type(type_of(Piece(idx)))), sq, true, Piece(idx));
          ++sq;
      }
      // Stop before pieces in hand
      else if (token == '[')
          break;
  }
  // Pieces in hand
  if (!isspace(token))
      while ((ss >> token) && !isspace(token))
      {
          if (token == ']')
              continue;
          else if ((idx = piece_to_char().find(token)) != string::npos)
              add_to_hand(Piece(idx));
      }

  // 2. Active color
  ss >> token;
  sideToMove = (token != (sfen ? 'w' : 'b') ? WHITE : BLACK);  // Invert colors for SFEN
  ss >> token;

  // 3-4. Skip parsing castling and en passant flags if not present
  st->epSquare = SQ_NONE;
  st->castlingKingSquare[WHITE] = st->castlingKingSquare[BLACK] = SQ_NONE;
  if (!isdigit(ss.peek()) && !sfen)
  {
      // 3. Castling availability. Compatible with 3 standards: Normal FEN standard,
      // Shredder-FEN that uses the letters of the columns on which the rooks began
      // the game instead of KQkq and also X-FEN standard that, in case of Chess960,
      // if an inner rook is associated with the castling right, the castling tag is
      // replaced by the file letter of the involved rook, as for the Shredder-FEN.
      while ((ss >> token) && !isspace(token))
      {
          Square rsq;
          Color c = islower(token) ? BLACK : WHITE;
          Piece rook = make_piece(c, castling_rook_piece());

          token = char(toupper(token));

          if (token == 'K')
              for (rsq = make_square(FILE_MAX, castling_rank(c)); piece_on(rsq) != rook; --rsq) {}

          else if (token == 'Q')
              for (rsq = make_square(FILE_A, castling_rank(c)); piece_on(rsq) != rook; ++rsq) {}

          else if (token >= 'A' && token <= 'A' + max_file())
              rsq = make_square(File(token - 'A'), castling_rank(c));

          else
              continue;

          // Determine castling "king" position
          if (castling_enabled() && st->castlingKingSquare[c] == SQ_NONE)
          {
              Bitboard castlingKings = pieces(c, castling_king_piece()) & rank_bb(castling_rank(c));
              // Ambiguity resolution for 960 variants with more than one "king"
              // e.g., EAH means that an e-file king can castle with a- and h-file rooks
              st->castlingKingSquare[c] =  isChess960 && piece_on(rsq) == make_piece(c, castling_king_piece()) ? rsq
                                         : castlingKings && (!more_than_one(castlingKings) || isChess960) ? lsb(castlingKings)
                                         : make_square(castling_king_file(), castling_rank(c));
          }

          // Set gates (and skip castling rights)
          if (gating())
          {
              st->gatesBB[c] |= rsq;
              if (token == 'K' || token == 'Q')
                  st->gatesBB[c] |= st->castlingKingSquare[c];
              // Do not set castling rights for gates unless there are no pieces in hand,
              // which means that the file is referring to a chess960 castling right.
              else if (!seirawan_gating() || count_in_hand(c, ALL_PIECES) > 0 || captures_to_hand())
                  continue;
          }

          if (castling_enabled() && piece_on(rsq) == rook)
              set_castling_right(c, rsq);
      }

      // Set castling rights for 960 gating variants
      if (gating() && castling_enabled())
          for (Color c : {WHITE, BLACK})
              if ((gates(c) & pieces(castling_king_piece())) && !castling_rights(c) && (!seirawan_gating() || count_in_hand(c, ALL_PIECES) > 0 || captures_to_hand()))
              {
                  Bitboard castling_rooks = gates(c) & pieces(castling_rook_piece());
                  while (castling_rooks)
                      set_castling_right(c, pop_lsb(&castling_rooks));
              }

      // counting limit
      if (counting_rule() && isdigit(ss.peek()))
          ss >> st->countingLimit;

      // 4. En passant square.
      // Ignore if square is invalid or not on side to move relative rank 6.
      else if (   ((ss >> col) && (col >= 'a' && col <= 'a' + max_file()))
               && ((ss >> row) && (row >= '1' && row <= '1' + max_rank())))
      {
          st->epSquare = make_square(File(col - 'a'), Rank(row - '1'));
#ifdef LARGEBOARDS
          // Consider different rank numbering in CECP
          if (max_rank() == RANK_10 && Options["Protocol"] == "xboard")
              st->epSquare += NORTH;
#endif

          // En passant square will be considered only if
          // a) side to move have a pawn threatening epSquare
          // b) there is an enemy pawn in front of epSquare
          // c) there is no piece on epSquare or behind epSquare
          bool enpassant;
          enpassant = pawn_attacks_bb(~sideToMove, st->epSquare) & pieces(sideToMove, PAWN)
                  && (pieces(~sideToMove, PAWN) & (st->epSquare + pawn_push(~sideToMove)))
                  && !(pieces() & (st->epSquare | (st->epSquare + pawn_push(sideToMove))));
          if (!enpassant)
              st->epSquare = SQ_NONE;
      }
  }

  // Check counter for nCheck
  ss >> std::skipws >> token >> std::noskipws;

  if (check_counting())
  {
      if (ss.peek() == '+')
      {
          st->checksRemaining[WHITE] = CheckCount(std::max(token - '0', 0));
          ss >> token >> token;
          st->checksRemaining[BLACK] = CheckCount(std::max(token - '0', 0));
      }
      else
      {
          // If check count is not provided, assume that the next check wins
          st->checksRemaining[WHITE] = CheckCount(1);
          st->checksRemaining[BLACK] = CheckCount(1);
          ss.putback(token);
      }
  }
  else
      ss.putback(token);

  // 5-6. Halfmove clock and fullmove number
  if (sfen)
  {
      // Pieces in hand for SFEN
      int handCount = 1;
      while ((ss >> token) && !isspace(token))
      {
          if (token == '-')
              continue;
          else if (isdigit(token))
          {
              handCount = token - '0';
              while (isdigit(ss.peek()) && ss >> token)
                  handCount = 10 * handCount + (token - '0');
          }
          else if ((idx = piece_to_char().find(token)) != string::npos)
          {
              for (int i = 0; i < handCount; i++)
                  add_to_hand(Piece(idx));
              handCount = 1;
          }
      }
      // Move count is in ply for SFEN
      ss >> std::skipws >> gamePly;
      gamePly = std::max(gamePly - 1, 0);
  }
  else
  {
      ss >> std::skipws >> st->rule50 >> gamePly;

      // Convert from fullmove starting from 1 to gamePly starting from 0,
      // handle also common incorrect FEN with fullmove = 0.
      gamePly = std::max(2 * (gamePly - 1), 0) + (sideToMove == BLACK);
  }

  // counting rules
  if (st->countingLimit && st->rule50)
  {
      st->countingPly = st->rule50;
      st->rule50 = 0;
  }

  // Lichess-style counter for 3check
  if (check_counting())
  {
      if (ss >> token && token == '+')
      {
          ss >> token;
          st->checksRemaining[WHITE] = CheckCount(std::max(3 - (token - '0'), 0));
          ss >> token >> token;
          st->checksRemaining[BLACK] = CheckCount(std::max(3 - (token - '0'), 0));
      }
  }

  chess960 = isChess960 || v->chess960;
  tsumeMode = Options["TsumeMode"];
  thisThread = th;
  set_state(st);
  st->accumulator.state[WHITE] = Eval::NNUE::INIT;
  st->accumulator.state[BLACK] = Eval::NNUE::INIT;

  assert(pos_is_ok());

  return *this;
}


/// Position::set_castling_right() is a helper function used to set castling
/// rights given the corresponding color and the rook starting square.

void Position::set_castling_right(Color c, Square rfrom) {

  assert(st->castlingKingSquare[c] != SQ_NONE);
  Square kfrom = st->castlingKingSquare[c];
  CastlingRights cr = c & (kfrom < rfrom ? KING_SIDE: QUEEN_SIDE);

  st->castlingRights |= cr;
  castlingRightsMask[kfrom] |= cr;
  castlingRightsMask[rfrom] |= cr;
  castlingRookSquare[cr] = rfrom;

  Square kto = make_square(cr & KING_SIDE ? castling_kingside_file() : castling_queenside_file(), castling_rank(c));
  Square rto = kto + (cr & KING_SIDE ? WEST : EAST);

  castlingPath[cr] =   (between_bb(rfrom, rto) | between_bb(kfrom, kto))
                    & ~(kfrom | rfrom);
}


/// Position::set_check_info() sets king attacks to detect if a move gives check

void Position::set_check_info(StateInfo* si) const {

  si->blockersForKing[WHITE] = slider_blockers(pieces(BLACK), count<KING>(WHITE) ? square<KING>(WHITE) : SQ_NONE, si->pinners[BLACK], BLACK);
  si->blockersForKing[BLACK] = slider_blockers(pieces(WHITE), count<KING>(BLACK) ? square<KING>(BLACK) : SQ_NONE, si->pinners[WHITE], WHITE);

  Square ksq = count<KING>(~sideToMove) ? square<KING>(~sideToMove) : SQ_NONE;

  // For unused piece types, the check squares are left uninitialized
  si->nonSlidingRiders = 0;
  for (PieceType pt : piece_types())
  {
      si->checkSquares[pt] = ksq != SQ_NONE ? attacks_bb(~sideToMove, pt, ksq, pieces()) : Bitboard(0);
      // Collect special piece types that require slower check and evasion detection
      if (AttackRiderTypes[pt] & NON_SLIDING_RIDERS)
          si->nonSlidingRiders |= pieces(pt);
  }
  si->checkSquares[KING]   = 0;
  si->shak = si->checkersBB & (byTypeBB[KNIGHT] | byTypeBB[ROOK] | byTypeBB[BERS]);
  si->bikjang = var->bikjangRule && ksq != SQ_NONE ? bool(attacks_bb(sideToMove, ROOK, ksq, pieces()) & pieces(sideToMove, KING)) : false;
  si->legalCapture = NO_VALUE;
  if (var->extinctionPseudoRoyal)
  {
      si->pseudoRoyals = 0;
      for (PieceType pt : extinction_piece_types())
      {
          if (count(sideToMove, pt) <= var->extinctionPieceCount + 1)
              si->pseudoRoyals |= pieces(sideToMove, pt);
          if (count(~sideToMove, pt) <= var->extinctionPieceCount + 1)
              si->pseudoRoyals |= pieces(~sideToMove, pt);
      }
  }
}


/// Position::set_state() computes the hash keys of the position, and other
/// data that once computed is updated incrementally as moves are made.
/// The function is only used when a new position is set up, and to verify
/// the correctness of the StateInfo data when running in debug mode.

void Position::set_state(StateInfo* si) const {

  si->key = si->materialKey = 0;
  si->pawnKey = Zobrist::noPawns;
  si->nonPawnMaterial[WHITE] = si->nonPawnMaterial[BLACK] = VALUE_ZERO;
  si->checkersBB = count<KING>(sideToMove) ? attackers_to(square<KING>(sideToMove), ~sideToMove) : Bitboard(0);

  set_check_info(si);

  for (Bitboard b = pieces(); b; )
  {
      Square s = pop_lsb(&b);
      Piece pc = piece_on(s);
      si->key ^= Zobrist::psq[pc][s];

      if (type_of(pc) == PAWN)
          si->pawnKey ^= Zobrist::psq[pc][s];

      else if (type_of(pc) != KING)
          si->nonPawnMaterial[color_of(pc)] += PieceValue[MG][pc];
  }

  if (si->epSquare != SQ_NONE)
      si->key ^= Zobrist::enpassant[file_of(si->epSquare)];

  if (sideToMove == BLACK)
      si->key ^= Zobrist::side;

  si->key ^= Zobrist::castling[si->castlingRights];

  for (Color c : {WHITE, BLACK})
      for (PieceType pt = PAWN; pt <= KING; ++pt)
      {
          Piece pc = make_piece(c, pt);

          for (int cnt = 0; cnt < pieceCount[pc]; ++cnt)
              si->materialKey ^= Zobrist::psq[pc][cnt];

          if (piece_drops() || seirawan_gating() || arrow_gating())
              si->key ^= Zobrist::inHand[pc][pieceCountInHand[c][pt]];
      }

  if (check_counting())
      for (Color c : {WHITE, BLACK})
          si->key ^= Zobrist::checks[c][si->checksRemaining[c]];
}


/// Position::set() is an overload to initialize the position object with
/// the given endgame code string like "KBPKN". It is mainly a helper to
/// get the material key out of an endgame code.

Position& Position::set(const string& code, Color c, StateInfo* si) {

  assert(code[0] == 'K');

  string sides[] = { code.substr(code.find('K', 1)),      // Weak
                     code.substr(0, std::min(code.find('v'), code.find('K', 1))) }; // Strong

  assert(sides[0].length() > 0 && sides[0].length() < 8);
  assert(sides[1].length() > 0 && sides[1].length() < 8);

  std::transform(sides[c].begin(), sides[c].end(), sides[c].begin(), tolower);

  string n = std::to_string(FILE_NB);
  string fenStr =  n + "/" + sides[0] + char(FILE_NB - sides[0].length() + '0') + "/" + n + "/" + n + "/" + n + "/"
                 + n + "/" + sides[1] + char(FILE_NB - sides[1].length() + '0') + "/" + n + " w - - 0 10";

  return set(variants.find("fairy")->second, fenStr, false, si, nullptr);
}


/// Position::fen() returns a FEN representation of the position. In case of
/// Chess960 the Shredder-FEN notation is used. This is mainly a debugging function.

string Position::fen(bool sfen, bool showPromoted, int countStarted, std::string holdings) const {

  int emptyCnt;
  std::ostringstream ss;

  for (Rank r = max_rank(); r >= RANK_1; --r)
  {
      for (File f = FILE_A; f <= max_file(); ++f)
      {
          for (emptyCnt = 0; f <= max_file() && empty(make_square(f, r)); ++f)
              ++emptyCnt;

          if (emptyCnt)
              ss << emptyCnt;

          if (f <= max_file())
          {
              if (unpromoted_piece_on(make_square(f, r)))
                  // Promoted shogi pieces, e.g., +r for dragon
                  ss << "+" << piece_to_char()[unpromoted_piece_on(make_square(f, r))];
              else
              {
                  ss << piece_to_char()[piece_on(make_square(f, r))];

                  // Set promoted pieces
                  if (((captures_to_hand() && !drop_loop()) || showPromoted) && is_promoted(make_square(f, r)))
                      ss << "~";
              }
          }
      }

      if (r > RANK_1)
          ss << '/';
  }

  // SFEN
  if (sfen)
  {
      ss << (sideToMove == WHITE ? " b " : " w ");
      for (Color c : {WHITE, BLACK})
          for (PieceType pt = KING; pt >= PAWN; --pt)
              if (pieceCountInHand[c][pt] > 0)
              {
                  if (pieceCountInHand[c][pt] > 1)
                      ss << pieceCountInHand[c][pt];
                  ss << piece_to_char()[make_piece(c, pt)];
              }
      if (count_in_hand(ALL_PIECES) == 0)
          ss << '-';
      ss << " " << gamePly + 1;
      return ss.str();
  }

  // pieces in hand
  if (piece_drops() || seirawan_gating() || arrow_gating())
  {
      ss << '[';
      if (holdings != "-")
          ss << holdings;
      else
          for (Color c : {WHITE, BLACK})
              for (PieceType pt = KING; pt >= PAWN; --pt)
              {
                  assert(pieceCountInHand[c][pt] >= 0);
                  ss << std::string(pieceCountInHand[c][pt], piece_to_char()[make_piece(c, pt)]);
              }
      ss << ']';
  }

  ss << (sideToMove == WHITE ? " w " : " b ");

  // Disambiguation for chess960 "king" square
  if (chess960 && can_castle(WHITE_CASTLING) && popcount(pieces(WHITE, castling_king_piece()) & rank_bb(castling_rank(WHITE))) > 1)
      ss << char('A' + castling_king_square(WHITE));

  if (can_castle(WHITE_OO))
      ss << (chess960 ? char('A' + file_of(castling_rook_square(WHITE_OO ))) : 'K');

  if (can_castle(WHITE_OOO))
      ss << (chess960 ? char('A' + file_of(castling_rook_square(WHITE_OOO))) : 'Q');

  if (gating() && gates(WHITE) && (!seirawan_gating() || count_in_hand(WHITE, ALL_PIECES) > 0 || captures_to_hand()))
      for (File f = FILE_A; f <= max_file(); ++f)
          if (gates(WHITE) & file_bb(f))
              ss << char('A' + f);

  // Disambiguation for chess960 "king" square
  if (chess960 && can_castle(BLACK_CASTLING) && popcount(pieces(BLACK, castling_king_piece()) & rank_bb(castling_rank(BLACK))) > 1)
      ss << char('a' + castling_king_square(BLACK));

  if (can_castle(BLACK_OO))
      ss << (chess960 ? char('a' + file_of(castling_rook_square(BLACK_OO ))) : 'k');

  if (can_castle(BLACK_OOO))
      ss << (chess960 ? char('a' + file_of(castling_rook_square(BLACK_OOO))) : 'q');

  if (gating() && gates(BLACK) && (!seirawan_gating() || count_in_hand(BLACK, ALL_PIECES) > 0 || captures_to_hand()))
      for (File f = FILE_A; f <= max_file(); ++f)
          if (gates(BLACK) & file_bb(f))
              ss << char('a' + f);

  if (!can_castle(ANY_CASTLING) && !(gating() && (gates(WHITE) | gates(BLACK))))
      ss << '-';

  // Counting limit or ep-square
  if (st->countingLimit)
      ss << " " << st->countingLimit << " ";
  else
      ss << (ep_square() == SQ_NONE ? " - " : " " + UCI::square(*this, ep_square()) + " ");

  // Check count
  if (check_counting())
      ss << st->checksRemaining[WHITE] << "+" << st->checksRemaining[BLACK] << " ";

  // Counting ply or 50-move rule counter
  if (st->countingLimit)
      ss << counting_ply(countStarted);
  else
      ss << st->rule50;

  ss << " " << 1 + (gamePly - (sideToMove == BLACK)) / 2;

  return ss.str();
}


/// Position::slider_blockers() returns a bitboard of all the pieces (both colors)
/// that are blocking attacks on the square 's' from 'sliders'. A piece blocks a
/// slider if removing that piece from the board would result in a position where
/// square 's' is attacked. For example, a king-attack blocking piece can be either
/// a pinned or a discovered check piece, according if its color is the opposite
/// or the same of the color of the slider.

Bitboard Position::slider_blockers(Bitboard sliders, Square s, Bitboard& pinners, Color c) const {

  Bitboard blockers = 0;
  pinners = 0;

  if (s == SQ_NONE || !sliders)
      return blockers;

  // Snipers are sliders that attack 's' when a piece and other snipers are removed
  Bitboard snipers = 0;

  if (var->fastAttacks)
      snipers = (  (attacks_bb<  ROOK>(s) & pieces(c, QUEEN, ROOK, CHANCELLOR))
                 | (attacks_bb<BISHOP>(s) & pieces(c, QUEEN, BISHOP, ARCHBISHOP))) & sliders;
  else
      for (PieceType pt : piece_types())
      {
          Bitboard b = sliders & (PseudoAttacks[~c][pt][s] ^ LeaperAttacks[~c][pt][s]) & pieces(c, pt);
          if (b)
          {
              // Consider asymmetrical moves (e.g., horse)
              if (AttackRiderTypes[pt] & ASYMMETRICAL_RIDERS)
              {
                  Bitboard asymmetricals = PseudoAttacks[~c][pt][s] & pieces(c, pt);
                  while (asymmetricals)
                  {
                      Square s2 = pop_lsb(&asymmetricals);
                      if (!(attacks_from(c, pt, s2) & s))
                          snipers |= s2;
                  }
              }
              else
                  snipers |= b & ~attacks_bb(~c, pt, s, pieces());
          }
      }
  Bitboard occupancy = pieces() ^ snipers;

  while (snipers)
  {
    Square sniperSq = pop_lsb(&snipers);
    Bitboard b = between_bb(s, sniperSq, type_of(piece_on(sniperSq))) & occupancy;

    if (b && (!more_than_one(b) || ((AttackRiderTypes[type_of(piece_on(sniperSq))] & HOPPING_RIDERS) && popcount(b) == 2)))
    {
        // Janggi cannons block each other
        if ((pieces(JANGGI_CANNON) & sniperSq) && (pieces(JANGGI_CANNON) & b))
            b &= pieces(JANGGI_CANNON);
        blockers |= b;
        if (b & pieces(color_of(piece_on(s))))
            pinners |= sniperSq;
    }
  }
  return blockers;
}


/// Position::attackers_to() computes a bitboard of all pieces which attack a
/// given square. Slider attacks use the occupied bitboard to indicate occupancy.

Bitboard Position::attackers_to(Square s, Bitboard occupied, Color c, Bitboard janggiCannons) const {

  // Use a faster version for variants with moderate rule variations
  if (var->fastAttacks)
  {
      return  (pawn_attacks_bb(~c, s)          & pieces(c, PAWN))
            | (attacks_bb<KNIGHT>(s)           & pieces(c, KNIGHT, ARCHBISHOP, CHANCELLOR))
            | (attacks_bb<  ROOK>(s, occupied) & pieces(c, ROOK, QUEEN, CHANCELLOR))
            | (attacks_bb<BISHOP>(s, occupied) & pieces(c, BISHOP, QUEEN, ARCHBISHOP))
            | (attacks_bb<KING>(s)             & pieces(c, KING, COMMONER));
  }

  // Use a faster version for selected fairy pieces
  if (var->fastAttacks2)
  {
      return  (pawn_attacks_bb(~c, s)             & pieces(c, PAWN, BREAKTHROUGH_PIECE, GOLD))
            | (attacks_bb<KNIGHT>(s)              & pieces(c, KNIGHT))
            | (attacks_bb<  ROOK>(s, occupied)    & (  pieces(c, ROOK, QUEEN, DRAGON)
                                                     | (pieces(c, LANCE) & PseudoAttacks[~c][LANCE][s])))
            | (attacks_bb<BISHOP>(s, occupied)    & pieces(c, BISHOP, QUEEN, DRAGON_HORSE))
            | (attacks_bb<KING>(s)                & pieces(c, KING, COMMONER))
            | (attacks_bb<FERS>(s)                & pieces(c, FERS, DRAGON, SILVER))
            | (attacks_bb<WAZIR>(s)               & pieces(c, WAZIR, DRAGON_HORSE, GOLD))
            | (LeaperAttacks[~c][SHOGI_KNIGHT][s] & pieces(c, SHOGI_KNIGHT))
            | (LeaperAttacks[~c][SHOGI_PAWN][s]   & pieces(c, SHOGI_PAWN, SILVER));
  }

  Bitboard b = 0;
  for (PieceType pt : piece_types())
      if (board_bb(c, pt) & s)
      {
          PieceType move_pt = pt == KING ? king_type() : pt;
          // Consider asymmetrical moves (e.g., horse)
          if (AttackRiderTypes[move_pt] & ASYMMETRICAL_RIDERS)
          {
              Bitboard asymmetricals = PseudoAttacks[~c][move_pt][s] & pieces(c, pt);
              while (asymmetricals)
              {
                  Square s2 = pop_lsb(&asymmetricals);
                  if (attacks_bb(c, move_pt, s2, occupied) & s)
                      b |= s2;
              }
          }
          else if (pt == JANGGI_CANNON)
              b |= attacks_bb(~c, move_pt, s, occupied) & attacks_bb(~c, move_pt, s, occupied & ~janggiCannons) & pieces(c, JANGGI_CANNON);
          else
              b |= attacks_bb(~c, move_pt, s, occupied) & pieces(c, pt);
      }

  // Consider special move of neang in cambodian chess
  if (cambodian_moves())
  {
      Square fers_sq = s + 2 * (c == WHITE ? SOUTH : NORTH);
      if (is_ok(fers_sq))
          b |= pieces(c, FERS) & gates(c) & fers_sq;
  }

  // Janggi palace moves
  if (diagonal_lines() & s)
  {
      Bitboard diags = 0;
      if (king_type() == WAZIR)
          diags |= attacks_bb(~c, FERS, s, occupied) & pieces(c, KING);
      diags |= attacks_bb(~c, FERS, s, occupied) & pieces(c, WAZIR);
      diags |= attacks_bb(~c, PAWN, s, occupied) & pieces(c, SOLDIER);
      diags |= rider_attacks_bb<RIDER_BISHOP>(s, occupied) & pieces(c, ROOK);
      diags |=  rider_attacks_bb<RIDER_CANNON_DIAG>(s, occupied)
              & rider_attacks_bb<RIDER_CANNON_DIAG>(s, occupied & ~janggiCannons)
              & pieces(c, JANGGI_CANNON);
      b |= diags & diagonal_lines();
  }

  // Unpromoted soldiers
  if (b & pieces(SOLDIER) && relative_rank(c, s, max_rank()) < var->soldierPromotionRank)
      b ^= b & pieces(SOLDIER) & ~PseudoAttacks[~c][SHOGI_PAWN][s];

  return b;
}


Bitboard Position::attackers_to(Square s, Bitboard occupied) const {
  return attackers_to(s, occupied, WHITE) | attackers_to(s, occupied, BLACK);
}


/// Position::legal() tests whether a pseudo-legal move is legal

bool Position::legal(Move m) const {

  assert(is_ok(m));
  assert(type_of(m) != DROP || piece_drops());

  Color us = sideToMove;
  Square from = from_sq(m);
  Square to = to_sq(m);

  assert(color_of(moved_piece(m)) == us);
  assert(!count<KING>(us) || piece_on(square<KING>(us)) == make_piece(us, KING));
  assert(board_bb() & to);

  // Illegal checks
  if ((!checking_permitted() || (sittuyin_promotion() && type_of(m) == PROMOTION) || (!drop_checks() && type_of(m) == DROP)) && gives_check(m))
      return false;

  // Illegal quiet moves
  if (must_capture() && !capture(m) && has_capture())
      return false;

  // Illegal non-drop moves
  if (must_drop() && type_of(m) != DROP && count_in_hand(us, var->mustDropType) > 0)
  {
      if (checkers())
      {
          for (const auto& mevasion : MoveList<EVASIONS>(*this))
              if (type_of(mevasion) == DROP && legal(mevasion))
                  return false;
      }
      else
      {
          for (const auto& mquiet : MoveList<QUIETS>(*this))
              if (type_of(mquiet) == DROP && legal(mquiet))
                  return false;
      }
  }

  // Illegal drop move
  if (drop_opposite_colored_bishop() && type_of(m) == DROP)
  {
      if (type_of(moved_piece(m)) != BISHOP)
      {
          Bitboard remaining = drop_region(us, BISHOP) & ~pieces() & ~square_bb(to);
          // Are enough squares available to drop bishops on opposite colors?
          if (  (!( DarkSquares & pieces(us, BISHOP)) && ( DarkSquares & remaining))
              + (!(~DarkSquares & pieces(us, BISHOP)) && (~DarkSquares & remaining)) < count_in_hand(us, BISHOP))
              return false;
      }
      else
          // Drop resulting in same-colored bishops
          if ((DarkSquares & to ? DarkSquares : ~DarkSquares) & pieces(us, BISHOP))
              return false;
  }

  // No legal moves from target square
  if (immobility_illegal() && (type_of(m) == DROP || type_of(m) == NORMAL) && !(moves_bb(us, type_of(moved_piece(m)), to, 0) & board_bb()))
      return false;

  // Illegal king passing move
  if (pass_on_stalemate() && is_pass(m) && !checkers())
  {
      for (const auto& move : MoveList<NON_EVASIONS>(*this))
          if (!is_pass(move) && legal(move))
              return false;
  }

  // Check for attacks to pseudo-royal pieces
  if (var->extinctionPseudoRoyal)
  {
      Square kto = to;
      Bitboard occupied = (type_of(m) != DROP ? pieces() ^ from : pieces()) | kto;
      if (type_of(m) == CASTLING)
      {
          // After castling, the rook and king final positions are the same in
          // Chess960 as they would be in standard chess.
          kto = make_square(to > from ? castling_kingside_file() : castling_queenside_file(), castling_rank(us));
          Direction step = kto > from ? EAST : WEST;
          Square rto = kto - step;
          // Pseudo-royal king
          if (st->pseudoRoyals & from)
              for (Square s = from; s != kto; s += step)
                  if (  !(blast_on_capture() && (attacks_bb<KING>(s) & st->pseudoRoyals & pieces(~sideToMove)))
                      && attackers_to(s, pieces() ^ from, ~us))
                      return false;
          occupied = (pieces() ^ from ^ to) | kto | rto;
      }
      if (type_of(m) == EN_PASSANT)
          occupied &= ~square_bb(kto - pawn_push(us));
      if (capture(m) && blast_on_capture())
          occupied &= ~((attacks_bb<KING>(kto) & (pieces() ^ pieces(PAWN))) | kto);
      Bitboard pseudoRoyals = st->pseudoRoyals & pieces(sideToMove);
      Bitboard pseudoRoyalsTheirs = st->pseudoRoyals & pieces(~sideToMove);
      if (is_ok(from) && (pseudoRoyals & from))
          pseudoRoyals ^= square_bb(from) ^ kto;
      if (type_of(m) == PROMOTION && extinction_piece_types().find(promotion_type(m)) != extinction_piece_types().end())
          pseudoRoyals |= kto;
      // Self-explosions are illegal
      if (pseudoRoyals & ~occupied)
          return false;
      // Check for legality unless we capture a pseudo-royal piece
      if (!(pseudoRoyalsTheirs & ~occupied))
          while (pseudoRoyals)
          {
              Square sr = pop_lsb(&pseudoRoyals);
              // Touching pseudo-royal pieces are immune
              if (  !(blast_on_capture() && (pseudoRoyalsTheirs & attacks_bb<KING>(sr)))
                  && (attackers_to(sr, occupied, ~us) & (occupied & ~square_bb(kto))))
                  return false;
          }
  }

  // st->previous->blockersForKing consider capsq as empty.
  // If pinned, it has to move along the king ray.
  if (type_of(m) == EN_PASSANT)
  {
      if (!count<KING>(us))
          return true;

      Square capsq = to - pawn_push(us);
      Bitboard occupied = (pieces() ^ from ^ capsq) | to;

      return !(attackers_to(square<KING>(us), occupied, ~us) & occupied);
  }

  // Castling moves generation does not check if the castling path is clear of
  // enemy attacks, it is delayed at a later time: now!
  if (type_of(m) == CASTLING)
  {
      // After castling, the rook and king final positions are the same in
      // Chess960 as they would be in standard chess.
      to = make_square(to > from ? castling_kingside_file() : castling_queenside_file(), castling_rank(us));
      Direction step = to > from ? WEST : EAST;

      // Will the gate be blocked by king or rook?
      Square rto = to + (to_sq(m) > from_sq(m) ? WEST : EAST);
      if (is_gating(m) && (gating_square(m) == to || gating_square(m) == rto))
          return false;

      // Non-royal pieces can not be impeded from castling
      if (type_of(piece_on(from)) != KING)
          return true;

      for (Square s = to; s != from; s += step)
          if (attackers_to(s, ~us))
              return false;

      // In case of Chess960, verify if the Rook blocks some checks
      // For instance an enemy queen in SQ_A1 when castling rook is in SQ_B1.
      return !chess960 || !attackers_to(to, pieces() ^ to_sq(m), ~us);
  }

  Bitboard occupied = (type_of(m) != DROP ? pieces() ^ from : pieces()) | to;

  // Flying general rule and bikjang
  // In case of bikjang passing is always allowed, even when in check
  if (st->bikjang && is_pass(m))
      return true;
  if ((var->flyingGeneral && count<KING>(us)) || st->bikjang)
  {
      Square s = type_of(moved_piece(m)) == KING ? to : square<KING>(us);
      if (attacks_bb(~us, ROOK, s, occupied) & pieces(~us, KING) & ~square_bb(to))
          return false;
  }

  // Makpong rule
  if (var->makpongRule && checkers() && type_of(moved_piece(m)) == KING && (checkers() ^ to))
      return false;

  // Return early when without king
  if (!count<KING>(us))
      return true;

  // If the moving piece is a king, check whether the destination
  // square is attacked by the opponent. Castling moves are checked
  // for legality during move generation.
  if (type_of(moved_piece(m)) == KING)
      return !attackers_to(to, occupied, ~us);

  Bitboard janggiCannons = pieces(JANGGI_CANNON);
  if (type_of(moved_piece(m)) == JANGGI_CANNON)
      janggiCannons = (type_of(m) == DROP ? janggiCannons : janggiCannons ^ from) | to;
  else if (janggiCannons & to)
      janggiCannons ^= to;

  // A non-king move is legal if the king is not under attack after the move.
  return !(attackers_to(square<KING>(us), occupied, ~us, janggiCannons) & ~SquareBB[to]);
}


/// Position::pseudo_legal() takes a random move and tests whether the move is
/// pseudo legal. It is used to validate moves from TT that can be corrupted
/// due to SMP concurrent access or hash position key aliasing.

bool Position::pseudo_legal(const Move m) const {

  Color us = sideToMove;
  Square from = from_sq(m);
  Square to = to_sq(m);
  Piece pc = moved_piece(m);

  // Illegal moves to squares outside of board
  if (!(board_bb() & to))
      return false;

  // Use a fast check for piece drops
  if (type_of(m) == DROP)
      return   piece_drops()
            && pc != NO_PIECE
            && color_of(pc) == us
            && (count_in_hand(us, in_hand_piece_type(m)) > 0 || (two_boards() && allow_virtual_drop(us, type_of(pc))))
            && (drop_region(us, type_of(pc)) & ~pieces() & to)
            && (   type_of(pc) == in_hand_piece_type(m)
                || (drop_promoted() && type_of(pc) == promoted_piece_type(in_hand_piece_type(m))));

  // Use a slower but simpler function for uncommon cases
  // yet we skip the legality check of MoveList<LEGAL>().
  if (type_of(m) != NORMAL || is_gating(m) || arrow_gating())
      return checkers() ? MoveList<    EVASIONS>(*this).contains(m)
                        : MoveList<NON_EVASIONS>(*this).contains(m);

  // Handle the case where a mandatory piece promotion/demotion is not taken
  if (    mandatory_piece_promotion()
      && (is_promoted(from) ? piece_demotion() : promoted_piece_type(type_of(pc)) != NO_PIECE_TYPE)
      && (zone_bb(us, promotion_rank(), max_rank()) & (SquareBB[from] | to))
      && (!piece_promotion_on_capture() || capture(m)))
      return false;

  // Is not a promotion, so promotion piece must be empty
  if (promotion_type(m) != NO_PIECE_TYPE)
      return false;

  // If the 'from' square is not occupied by a piece belonging to the side to
  // move, the move is obviously not legal.
  if (pc == NO_PIECE || color_of(pc) != us)
      return false;

  // The destination square cannot be occupied by a friendly piece
  if (pieces(us) & to)
      return false;

  // Handle the special case of a pawn move
  if (type_of(pc) == PAWN)
  {
      // We have already handled promotion moves, so destination
      // cannot be on the 8th/1st rank.
      if (mandatory_pawn_promotion() && rank_of(to) == relative_rank(us, promotion_rank(), max_rank()))
          return false;

      if (   !(pawn_attacks_bb(us, from) & pieces(~us) & to) // Not a capture
          && !((from + pawn_push(us) == to) && empty(to))       // Not a single push
          && !(   (from + 2 * pawn_push(us) == to)              // Not a double push
               && (   relative_rank(us, from, max_rank()) <= double_step_rank_max()
                   && relative_rank(us, from, max_rank()) >= double_step_rank_min())
               && empty(to)
               && empty(to - pawn_push(us))
               && double_step_enabled()))
          return false;
  }
  else if (!((capture(m) ? attacks_from(us, type_of(pc), from) : moves_from(us, type_of(pc), from)) & to))
      return false;

  // Janggi cannon
  if (type_of(pc) == JANGGI_CANNON && (pieces(JANGGI_CANNON) & (between_bb(from, to) | to)))
       return false;

  // Evasions generator already takes care to avoid some kind of illegal moves
  // and legal() relies on this. We therefore have to take care that the same
  // kind of moves are filtered out here.
  if (checkers() && !(checkers() & non_sliding_riders()))
  {
      if (type_of(pc) != KING)
      {
          // Double check? In this case a king move is required
          if (more_than_one(checkers()))
              return false;

<<<<<<< HEAD
          // Our move must be a blocking evasion or a capture of the checking piece
          Square checksq = lsb(checkers());
          if (  !((between_bb(checksq, square<KING>(us)) | checkers()) & to)
              || ((LeaperAttacks[~us][type_of(piece_on(checksq))][checksq] & square<KING>(us)) && !(checkers() & to)))
=======
          // Our move must be a blocking interposition or a capture of the checking piece
          if (!(between_bb(square<KING>(us), lsb(checkers())) & to))
>>>>>>> 50890616
              return false;
      }
      // In case of king moves under check we have to remove king so as to catch
      // invalid moves like b1a1 when opposite queen is on c1.
      else if (attackers_to(to, pieces() ^ from, ~us))
          return false;
  }

  return true;
}


/// Position::gives_check() tests whether a pseudo-legal move gives a check

bool Position::gives_check(Move m) const {

  assert(is_ok(m));
  assert(color_of(moved_piece(m)) == sideToMove);

  Square from = from_sq(m);
  Square to = to_sq(m);

  // No check possible without king
  if (!count<KING>(~sideToMove))
      return false;

  // Is there a direct check?
  if (type_of(m) != PROMOTION && type_of(m) != PIECE_PROMOTION && type_of(m) != PIECE_DEMOTION)
  {
      PieceType pt = type_of(moved_piece(m));
      if (AttackRiderTypes[pt] & (HOPPING_RIDERS | ASYMMETRICAL_RIDERS))
      {
          Bitboard occupied = (type_of(m) != DROP ? pieces() ^ from : pieces()) | to;
          if (attacks_bb(sideToMove, pt, to, occupied) & square<KING>(~sideToMove))
              return true;
      }
      else if (check_squares(pt) & to)
          return true;
  }

  Bitboard janggiCannons = pieces(JANGGI_CANNON);
  if (type_of(moved_piece(m)) == JANGGI_CANNON)
      janggiCannons = (type_of(m) == DROP ? janggiCannons : janggiCannons ^ from) | to;
  else if (janggiCannons & to)
      janggiCannons ^= to;

  // Is there a discovered check?
  if (  ((type_of(m) != DROP && (blockers_for_king(~sideToMove) & from)) || (non_sliding_riders() & pieces(sideToMove)))
      && attackers_to(square<KING>(~sideToMove), (type_of(m) == DROP ? pieces() : pieces() ^ from) | to, sideToMove, janggiCannons))
      return true;

  // Is there a check by gated pieces?
  if (    is_gating(m)
      && attacks_bb(sideToMove, gating_type(m), gating_square(m), (pieces() ^ from) | to) & square<KING>(~sideToMove))
      return true;

  // Is there a check by special diagonal moves?
  if (more_than_one(diagonal_lines() & (to | square<KING>(~sideToMove))))
  {
      PieceType pt = type_of(moved_piece(m));
      PieceType diagType = pt == WAZIR ? FERS : pt == SOLDIER ? PAWN : pt == ROOK ? BISHOP : NO_PIECE_TYPE;
      Bitboard occupied = type_of(m) == DROP ? pieces() : pieces() ^ from;
      if (diagType && (attacks_bb(sideToMove, diagType, to, occupied) & square<KING>(~sideToMove)))
          return true;
      else if (pt == JANGGI_CANNON && (  rider_attacks_bb<RIDER_CANNON_DIAG>(to, occupied)
                                       & rider_attacks_bb<RIDER_CANNON_DIAG>(to, occupied & ~janggiCannons)
                                       & square<KING>(~sideToMove)))
          return true;
  }

  switch (type_of(m))
  {
  case NORMAL:
  case DROP:
  case SPECIAL:
      return false;

  case PROMOTION:
      return attacks_bb(sideToMove, promotion_type(m), to, pieces() ^ from) & square<KING>(~sideToMove);

  case PIECE_PROMOTION:
      return attacks_bb(sideToMove, promoted_piece_type(type_of(moved_piece(m))), to, pieces() ^ from) & square<KING>(~sideToMove);

  case PIECE_DEMOTION:
      return attacks_bb(sideToMove, type_of(unpromoted_piece_on(from)), to, pieces() ^ from) & square<KING>(~sideToMove);

  // The double-pushed pawn blocked a check? En Passant will remove the blocker.
  // The only discovery check that wasn't handle is through capsq and fromsq
  // So the King must be in the same rank as fromsq to consider this possibility.
  // st->previous->blockersForKing consider capsq as empty.
  case EN_PASSANT:
  {
      Square capsq = make_square(file_of(to), rank_of(from));
      Bitboard b = (pieces() ^ from ^ capsq) | to;

      return attackers_to(square<KING>(~sideToMove), b) & pieces(sideToMove) & b;
  }
  default: //CASTLING
  {
      // Castling is encoded as 'king captures the rook'
      Square kfrom = from;
      Square rfrom = to;
      Square kto = make_square(rfrom > kfrom ? castling_kingside_file() : castling_queenside_file(), castling_rank(sideToMove));
      Square rto = kto + (rfrom > kfrom ? WEST : EAST);

      return   (PseudoAttacks[sideToMove][type_of(piece_on(rfrom))][rto] & square<KING>(~sideToMove))
            && (attacks_bb(sideToMove, type_of(piece_on(rfrom)), rto, (pieces() ^ kfrom ^ rfrom) | rto | kto) & square<KING>(~sideToMove));
  }
  }
}


/// Position::do_move() makes a move, and saves all information necessary
/// to a StateInfo object. The move is assumed to be legal. Pseudo-legal
/// moves should be filtered out before this function is called.

void Position::do_move(Move m, StateInfo& newSt, bool givesCheck) {

  assert(is_ok(m));
  assert(&newSt != st);

#ifndef NO_THREADS
  thisThread->nodes.fetch_add(1, std::memory_order_relaxed);
#endif
  Key k = st->key ^ Zobrist::side;

  // Copy some fields of the old state to our new StateInfo object except the
  // ones which are going to be recalculated from scratch anyway and then switch
  // our state pointer to point to the new (ready to be updated) state.
  std::memcpy(static_cast<void*>(&newSt), static_cast<void*>(st), offsetof(StateInfo, key));
  newSt.previous = st;
  st = &newSt;
  st->move = m;

  // Increment ply counters. In particular, rule50 will be reset to zero later on
  // in case of a capture or a pawn move.
  ++gamePly;
  ++st->rule50;
  ++st->pliesFromNull;
  if (st->countingLimit)
      ++st->countingPly;

  // Used by NNUE
  st->accumulator.state[WHITE] = Eval::NNUE::EMPTY;
  st->accumulator.state[BLACK] = Eval::NNUE::EMPTY;
  auto& dp = st->dirtyPiece;
  dp.dirty_num = 1;

  Color us = sideToMove;
  Color them = ~us;
  Square from = from_sq(m);
  Square to = to_sq(m);
  Piece pc = moved_piece(m);
  Piece captured = type_of(m) == EN_PASSANT ? make_piece(them, PAWN) : piece_on(to);
  if (to == from)
  {
      assert((type_of(m) == PROMOTION && sittuyin_promotion()) || (is_pass(m) && pass()));
      captured = NO_PIECE;
  }
  st->capturedpromoted = is_promoted(to);
  st->unpromotedCapturedPiece = captured ? unpromoted_piece_on(to) : NO_PIECE;
  st->pass = is_pass(m);

  assert(color_of(pc) == us);
  assert(captured == NO_PIECE || color_of(captured) == (type_of(m) != CASTLING ? them : us));
  assert(type_of(captured) != KING);

  if (check_counting() && givesCheck)
      k ^= Zobrist::checks[us][st->checksRemaining[us]] ^ Zobrist::checks[us][--(st->checksRemaining[us])];

  if (type_of(m) == CASTLING)
  {
      assert(type_of(pc) != NO_PIECE_TYPE);
      assert(captured == make_piece(us, castling_rook_piece()));

      Square rfrom, rto;
      do_castling<true>(us, from, to, rfrom, rto);

      k ^= Zobrist::psq[captured][rfrom] ^ Zobrist::psq[captured][rto];
      captured = NO_PIECE;
  }

  if (captured)
  {
      Square capsq = to;

      // If the captured piece is a pawn, update pawn hash key, otherwise
      // update non-pawn material.
      if (type_of(captured) == PAWN)
      {
          if (type_of(m) == EN_PASSANT)
          {
              capsq -= pawn_push(us);

              assert(pc == make_piece(us, PAWN));
              assert(to == st->epSquare);
              assert((var->enPassantRegion & to)
                      && relative_rank(~us, to, max_rank()) <= Rank(double_step_rank_max() + 1)
                      && relative_rank(~us, to, max_rank()) > double_step_rank_min());
              assert(piece_on(to) == NO_PIECE);
              assert(piece_on(capsq) == make_piece(them, PAWN));
          }

          st->pawnKey ^= Zobrist::psq[captured][capsq];
      }
      else
          st->nonPawnMaterial[them] -= PieceValue[MG][captured];

      if (Eval::useNNUE)
      {
          dp.dirty_num = 2;  // 1 piece moved, 1 piece captured
          dp.piece[1] = captured;
          dp.from[1] = capsq;
          dp.to[1] = SQ_NONE;
      }

      // Update board and piece lists
      bool capturedPromoted = is_promoted(capsq);
      Piece unpromotedCaptured = unpromoted_piece_on(capsq);
      remove_piece(capsq);

      if (type_of(m) == EN_PASSANT)
          board[capsq] = NO_PIECE;
      if (captures_to_hand())
      {
          Piece pieceToHand = !capturedPromoted || drop_loop() ? ~captured
                             : unpromotedCaptured ? ~unpromotedCaptured
                                                  : make_piece(~color_of(captured), PAWN);
          add_to_hand(pieceToHand);
          k ^=  Zobrist::inHand[pieceToHand][pieceCountInHand[color_of(pieceToHand)][type_of(pieceToHand)] - 1]
              ^ Zobrist::inHand[pieceToHand][pieceCountInHand[color_of(pieceToHand)][type_of(pieceToHand)]];

          if (Eval::useNNUE)
              dp.handPiece[1] = pieceToHand;
      }
      else
          dp.handPiece[1] = NO_PIECE;

      // Update material hash key and prefetch access to materialTable
      k ^= Zobrist::psq[captured][capsq];
      st->materialKey ^= Zobrist::psq[captured][pieceCount[captured]];
#ifndef NO_THREADS
      prefetch(thisThread->materialTable[st->materialKey]);
#endif
      // Reset rule 50 counter
      st->rule50 = 0;
  }

  // Update hash key
  if (type_of(m) == DROP)
  {
      Piece pc_hand = make_piece(us, in_hand_piece_type(m));
      k ^=  Zobrist::psq[pc][to]
          ^ Zobrist::inHand[pc_hand][pieceCountInHand[color_of(pc_hand)][type_of(pc_hand)] - 1]
          ^ Zobrist::inHand[pc_hand][pieceCountInHand[color_of(pc_hand)][type_of(pc_hand)]];
  }
  else
      k ^= Zobrist::psq[pc][from] ^ Zobrist::psq[pc][to];

  // Reset en passant square
  if (st->epSquare != SQ_NONE)
  {
      k ^= Zobrist::enpassant[file_of(st->epSquare)];
      st->epSquare = SQ_NONE;
  }

  // Update castling rights if needed
  if (type_of(m) != DROP && st->castlingRights && (castlingRightsMask[from] | castlingRightsMask[to]))
  {
      k ^= Zobrist::castling[st->castlingRights];
      st->castlingRights &= ~(castlingRightsMask[from] | castlingRightsMask[to]);
      k ^= Zobrist::castling[st->castlingRights];
  }

  // Flip enclosed pieces
  st->flippedPieces = 0;
  if (flip_enclosed_pieces() && !is_pass(m))
  {
      // Find end of rows to be flipped
      if (flip_enclosed_pieces() == REVERSI)
      {
          Bitboard b = attacks_bb(us, QUEEN, to, board_bb() & ~pieces(~us)) & ~PseudoAttacks[us][KING][to] & pieces(us);
          while(b)
              st->flippedPieces |= between_bb(to, pop_lsb(&b));
      }
      else
      {
          assert(flip_enclosed_pieces() == ATAXX);
          st->flippedPieces = PseudoAttacks[us][KING][to] & pieces(~us);
      }

      // Flip pieces
      Bitboard to_flip = st->flippedPieces;
      while(to_flip)
      {
          Square s = pop_lsb(&to_flip);
          Piece flipped = piece_on(s);
          Piece resulting = ~flipped;

          // remove opponent's piece
          remove_piece(s);
          k ^= Zobrist::psq[flipped][s];
          st->materialKey ^= Zobrist::psq[flipped][pieceCount[flipped]];
          st->nonPawnMaterial[them] -= PieceValue[MG][flipped];

          // add our piece
          put_piece(resulting, s);
          k ^= Zobrist::psq[resulting][s];
          st->materialKey ^= Zobrist::psq[resulting][pieceCount[resulting]-1];
          st->nonPawnMaterial[us] += PieceValue[MG][resulting];
      }
  }

  // Move the piece. The tricky Chess960 castling is handled earlier
  if (type_of(m) == DROP)
  {
      if (Eval::useNNUE)
      {
          // Add drop piece
          dp.piece[0] = pc;
          dp.handPiece[0] = make_piece(us, in_hand_piece_type(m));
          dp.from[0] = SQ_NONE;
          dp.to[0] = to;
      }

      drop_piece(make_piece(us, in_hand_piece_type(m)), pc, to);
      st->materialKey ^= Zobrist::psq[pc][pieceCount[pc]-1];
      if (type_of(pc) != PAWN)
          st->nonPawnMaterial[us] += PieceValue[MG][pc];
      // Set castling rights for dropped king or rook
      if (castling_dropped_piece() && rank_of(to) == castling_rank(us))
      {
          if (type_of(pc) == castling_king_piece() && file_of(to) == castling_king_file())
          {
              st->castlingKingSquare[us] = to;
              Bitboard castling_rooks =  pieces(us, castling_rook_piece())
                                       & rank_bb(castling_rank(us))
                                       & (file_bb(FILE_A) | file_bb(max_file()));
              while (castling_rooks)
                  set_castling_right(us, pop_lsb(&castling_rooks));
          }
          else if (type_of(pc) == castling_rook_piece())
          {
              if (   (file_of(to) == FILE_A || file_of(to) == max_file())
                  && piece_on(make_square(castling_king_file(), castling_rank(us))) == make_piece(us, castling_king_piece()))
              {
                  st->castlingKingSquare[us] = make_square(castling_king_file(), castling_rank(us));
                  set_castling_right(us, to);
              }
          }
      }
  }
  else if (type_of(m) != CASTLING)
  {
      if (Eval::useNNUE)
      {
          dp.piece[0] = pc;
          dp.from[0] = from;
          dp.to[0] = to;
      }

      move_piece(from, to);
  }

  // If the moving piece is a pawn do some special extra work
  if (type_of(pc) == PAWN)
  {
      // Set en passant square if the moved pawn can be captured
      if (   type_of(m) != DROP
          && std::abs(int(to) - int(from)) == 2 * NORTH
          && (var->enPassantRegion & (to - pawn_push(us)))
          && (pawn_attacks_bb(us, to - pawn_push(us)) & pieces(them, PAWN)))
      {
          st->epSquare = to - pawn_push(us);
          k ^= Zobrist::enpassant[file_of(st->epSquare)];
      }

      else if (type_of(m) == PROMOTION || type_of(m) == PIECE_PROMOTION)
      {
          Piece promotion = make_piece(us, type_of(m) == PROMOTION ? promotion_type(m) : promoted_piece_type(PAWN));

          assert(relative_rank(us, to, max_rank()) >= promotion_rank() || sittuyin_promotion());
          assert(type_of(promotion) >= KNIGHT && type_of(promotion) < KING);

          remove_piece(to);
          put_piece(promotion, to, true, type_of(m) == PIECE_PROMOTION ? pc : NO_PIECE);

          if (Eval::useNNUE)
          {
              // Promoting pawn to SQ_NONE, promoted piece from SQ_NONE
              dp.to[0] = SQ_NONE;
              dp.piece[dp.dirty_num] = promotion;
              dp.handPiece[dp.dirty_num] = NO_PIECE;
              dp.from[dp.dirty_num] = SQ_NONE;
              dp.to[dp.dirty_num] = to;
              dp.dirty_num++;
          }

          // Update hash keys
          k ^= Zobrist::psq[pc][to] ^ Zobrist::psq[promotion][to];
          st->pawnKey ^= Zobrist::psq[pc][to];
          st->materialKey ^=  Zobrist::psq[promotion][pieceCount[promotion]-1]
                            ^ Zobrist::psq[pc][pieceCount[pc]];

          // Update material
          st->nonPawnMaterial[us] += PieceValue[MG][promotion];
      }

      // Update pawn hash key
      st->pawnKey ^= (type_of(m) != DROP ? Zobrist::psq[pc][from] : 0) ^ Zobrist::psq[pc][to];

      // Reset rule 50 draw counter
      st->rule50 = 0;
  }
  else if (type_of(m) == PIECE_PROMOTION)
  {
      Piece promotion = make_piece(us, promoted_piece_type(type_of(pc)));

      remove_piece(to);
      put_piece(promotion, to, true, pc);

      if (Eval::useNNUE)
      {
          // Promoting piece to SQ_NONE, promoted piece from SQ_NONE
          dp.to[0] = SQ_NONE;
          dp.piece[dp.dirty_num] = promotion;
          dp.handPiece[dp.dirty_num] = NO_PIECE;
          dp.from[dp.dirty_num] = SQ_NONE;
          dp.to[dp.dirty_num] = to;
          dp.dirty_num++;
      }

      // Update hash keys
      k ^= Zobrist::psq[pc][to] ^ Zobrist::psq[promotion][to];
      st->materialKey ^=  Zobrist::psq[promotion][pieceCount[promotion]-1]
                        ^ Zobrist::psq[pc][pieceCount[pc]];

      // Update material
      st->nonPawnMaterial[us] += PieceValue[MG][promotion] - PieceValue[MG][pc];
  }
  else if (type_of(m) == PIECE_DEMOTION)
  {
      Piece demotion = unpromoted_piece_on(to);

      remove_piece(to);
      put_piece(demotion, to);

      if (Eval::useNNUE)
      {
          // Demoting piece to SQ_NONE, demoted piece from SQ_NONE
          dp.to[0] = SQ_NONE;
          dp.piece[dp.dirty_num] = demotion;
          dp.handPiece[dp.dirty_num] = NO_PIECE;
          dp.from[dp.dirty_num] = SQ_NONE;
          dp.to[dp.dirty_num] = to;
          dp.dirty_num++;
      }

      // Update hash keys
      k ^= Zobrist::psq[pc][to] ^ Zobrist::psq[demotion][to];
      st->materialKey ^=  Zobrist::psq[demotion][pieceCount[demotion]-1]
                        ^ Zobrist::psq[pc][pieceCount[pc]];

      // Update material
      st->nonPawnMaterial[us] += PieceValue[MG][demotion] - PieceValue[MG][pc];
  }

  // Set capture piece
  st->capturedPiece = captured;

  // Add gating piece
  if (is_gating(m))
  {
      Square gate = gating_square(m);
      Piece gating_piece = make_piece(us, gating_type(m));

      put_piece(gating_piece, gate);
      remove_from_hand(gating_piece);

      if (Eval::useNNUE)
      {
          // Add gating piece
          dp.piece[dp.dirty_num] = gating_piece;
          dp.handPiece[dp.dirty_num] = gating_piece;
          dp.from[dp.dirty_num] = SQ_NONE;
          dp.to[dp.dirty_num] = gate;
          dp.dirty_num++;
      }

      st->gatesBB[us] ^= gate;
      k ^= Zobrist::psq[gating_piece][gate];
      st->materialKey ^= Zobrist::psq[gating_piece][pieceCount[gating_piece]];
      st->nonPawnMaterial[us] += PieceValue[MG][gating_piece];
  }

  // Remove gates
  if (gating())
  {
      if (is_ok(from) && (gates(us) & from))
          st->gatesBB[us] ^= from;
      if (type_of(m) == CASTLING && (gates(us) & to_sq(m)))
          st->gatesBB[us] ^= to_sq(m);
      if (gates(them) & to)
          st->gatesBB[them] ^= to;
      if (seirawan_gating() && count_in_hand(us, ALL_PIECES) == 0 && !captures_to_hand())
          st->gatesBB[us] = 0;
  }

  // Remove the blast pieces
  if (captured && blast_on_capture())
  {
      std::memset(st->unpromotedBycatch, 0, sizeof(st->unpromotedBycatch));
      st->demotedBycatch = st->promotedBycatch = 0;
      Bitboard blast = (attacks_bb<KING>(to) & (pieces() ^ pieces(PAWN))) | to;
      while (blast)
      {
          Square bsq = pop_lsb(&blast);
          Piece bpc = piece_on(bsq);
          Color bc = color_of(bpc);
          if (type_of(bpc) != PAWN)
              st->nonPawnMaterial[bc] -= PieceValue[MG][bpc];

          if (Eval::useNNUE)
          {
              dp.piece[dp.dirty_num] = bpc;
              dp.handPiece[dp.dirty_num] = NO_PIECE;
              dp.from[dp.dirty_num] = bsq;
              dp.to[dp.dirty_num] = SQ_NONE;
              dp.dirty_num++;
          }

          // Update board and piece lists
          // In order to not have to store the values of both board and unpromotedBoard,
          // demote promoted pieces, but keep promoted pawns as promoted,
          // and store demotion/promotion bitboards to disambiguate the piece state
          bool capturedPromoted = is_promoted(bsq);
          Piece unpromotedCaptured = unpromoted_piece_on(bsq);
          st->unpromotedBycatch[bsq] = unpromotedCaptured ? unpromotedCaptured : bpc;
          if (unpromotedCaptured)
              st->demotedBycatch |= bsq;
          else if (capturedPromoted)
              st->promotedBycatch |= bsq;
          remove_piece(bsq);
          board[bsq] = NO_PIECE;
          if (captures_to_hand())
          {
              Piece pieceToHand = !capturedPromoted || drop_loop() ? ~bpc
                                 : unpromotedCaptured ? ~unpromotedCaptured
                                                      : make_piece(~color_of(bpc), PAWN);
              add_to_hand(pieceToHand);
              k ^=  Zobrist::inHand[pieceToHand][pieceCountInHand[color_of(pieceToHand)][type_of(pieceToHand)] - 1]
                  ^ Zobrist::inHand[pieceToHand][pieceCountInHand[color_of(pieceToHand)][type_of(pieceToHand)]];

              if (Eval::useNNUE)
                  dp.handPiece[dp.dirty_num - 1] = pieceToHand;
          }

          // Update material hash key
          k ^= Zobrist::psq[bpc][bsq];
          st->materialKey ^= Zobrist::psq[bpc][pieceCount[bpc]];
          if (type_of(bpc) == PAWN)
              st->pawnKey ^= Zobrist::psq[bpc][bsq];

          // Update castling rights if needed
          if (st->castlingRights && castlingRightsMask[bsq])
          {
              int cr = castlingRightsMask[bsq];
              k ^= Zobrist::castling[st->castlingRights & cr];
              st->castlingRights &= ~cr;
          }
      }
  }

  // Update the key with the final value
  st->key = k;
  // Calculate checkers bitboard (if move gives check)
  st->checkersBB = givesCheck ? attackers_to(square<KING>(them), us) & pieces(us) : Bitboard(0);

  sideToMove = ~sideToMove;

  if (   counting_rule()
      && (!st->countingLimit || (captured && count<ALL_PIECES>(sideToMove) == 1))
      && counting_limit())
  {
      st->countingLimit = 2 * counting_limit();
      st->countingPly = counting_rule() == MAKRUK_COUNTING && count<ALL_PIECES>(sideToMove) == 1 ? 2 * count<ALL_PIECES>() : 0;
  }

  // Update king attacks used for fast check detection
  set_check_info(st);

  // Calculate the repetition info. It is the ply distance from the previous
  // occurrence of the same position, negative in the 3-fold case, or zero
  // if the position was not repeated.
  st->repetition = 0;
  int end = captures_to_hand() ? st->pliesFromNull : std::min(st->rule50, st->pliesFromNull);
  if (end >= 4)
  {
      StateInfo* stp = st->previous->previous;
      for (int i = 4; i <= end; i += 2)
      {
          stp = stp->previous->previous;
          if (stp->key == st->key)
          {
              st->repetition = stp->repetition ? -i : i;
              break;
          }
      }
  }

  assert(pos_is_ok());
}


/// Position::undo_move() unmakes a move. When it returns, the position should
/// be restored to exactly the same state as before the move was made.

void Position::undo_move(Move m) {

  assert(is_ok(m));

  sideToMove = ~sideToMove;

  Color us = sideToMove;
  Square from = from_sq(m);
  Square to = to_sq(m);
  Piece pc = piece_on(to);

  assert(type_of(m) == DROP || empty(from) || type_of(m) == CASTLING || is_gating(m)
         || (type_of(m) == PROMOTION && sittuyin_promotion())
         || (is_pass(m) && pass()));
  assert(type_of(st->capturedPiece) != KING);

  // Add the blast pieces
  if (st->capturedPiece && blast_on_capture())
  {
      Bitboard blast = attacks_bb<KING>(to) | to;
      while (blast)
      {
          Square bsq = pop_lsb(&blast);
          Piece unpromotedBpc = st->unpromotedBycatch[bsq];
          Piece bpc = st->demotedBycatch & bsq ? make_piece(color_of(unpromotedBpc), promoted_piece_type(type_of(unpromotedBpc)))
                                               : unpromotedBpc;
          bool isPromoted = (st->promotedBycatch | st->demotedBycatch) & bsq;

          // Update board and piece lists
          if (bpc)
          {
              put_piece(bpc, bsq, isPromoted, st->demotedBycatch & bsq ? unpromotedBpc : NO_PIECE);
              if (captures_to_hand())
                  remove_from_hand(!drop_loop() && (st->promotedBycatch & bsq) ? make_piece(~color_of(unpromotedBpc), PAWN)
                                                                               : ~unpromotedBpc);
          }
      }
      // Reset piece since it exploded itself
      pc = piece_on(to);
  }

  // Remove gated piece
  if (is_gating(m))
  {
      Piece gating_piece = make_piece(us, gating_type(m));
      remove_piece(gating_square(m));
      board[gating_square(m)] = NO_PIECE;
      add_to_hand(gating_piece);
      st->gatesBB[us] |= gating_square(m);
  }

  if (type_of(m) == PROMOTION)
  {
      assert(relative_rank(us, to, max_rank()) >= promotion_rank() || sittuyin_promotion());
      assert(type_of(pc) == promotion_type(m));
      assert(type_of(pc) >= KNIGHT && type_of(pc) < KING);

      remove_piece(to);
      pc = make_piece(us, PAWN);
      put_piece(pc, to);
  }
  else if (type_of(m) == PIECE_PROMOTION)
  {
      Piece unpromotedPiece = unpromoted_piece_on(to);
      remove_piece(to);
      pc = unpromotedPiece;
      put_piece(pc, to);
  }
  else if (type_of(m) == PIECE_DEMOTION)
  {
      remove_piece(to);
      Piece unpromotedPc = pc;
      pc = make_piece(us, promoted_piece_type(type_of(pc)));
      put_piece(pc, to, true, unpromotedPc);
  }

  if (type_of(m) == CASTLING)
  {
      Square rfrom, rto;
      do_castling<false>(us, from, to, rfrom, rto);
  }
  else
  {
      if (type_of(m) == DROP)
          undrop_piece(make_piece(us, in_hand_piece_type(m)), to); // Remove the dropped piece
      else
          move_piece(to, from); // Put the piece back at the source square

      if (st->capturedPiece)
      {
          Square capsq = to;

          if (type_of(m) == EN_PASSANT)
          {
              capsq -= pawn_push(us);

              assert(type_of(pc) == PAWN);
              assert(to == st->previous->epSquare);
              assert(relative_rank(~us, to, max_rank()) <= Rank(double_step_rank_max() + 1));
              assert(piece_on(capsq) == NO_PIECE);
              assert(st->capturedPiece == make_piece(~us, PAWN));
          }

          put_piece(st->capturedPiece, capsq, st->capturedpromoted, st->unpromotedCapturedPiece); // Restore the captured piece
          if (captures_to_hand())
              remove_from_hand(!drop_loop() && st->capturedpromoted ? (st->unpromotedCapturedPiece ? ~st->unpromotedCapturedPiece
                                                                                                   : make_piece(~color_of(st->capturedPiece), PAWN))
                                                                    : ~st->capturedPiece);
      }
  }

  if (flip_enclosed_pieces())
  {
      // Flip pieces
      Bitboard to_flip = st->flippedPieces;
      while(to_flip)
      {
          Square s = pop_lsb(&to_flip);
          Piece resulting = ~piece_on(s);
          remove_piece(s);
          put_piece(resulting, s);
      }
  }

  // Finally point our state pointer back to the previous state
  st = st->previous;
  --gamePly;

  assert(pos_is_ok());
}


/// Position::do_castling() is a helper used to do/undo a castling move. This
/// is a bit tricky in Chess960 where from/to squares can overlap.
template<bool Do>
void Position::do_castling(Color us, Square from, Square& to, Square& rfrom, Square& rto) {

  bool kingSide = to > from;
  rfrom = to; // Castling is encoded as "king captures friendly rook"
  to = make_square(kingSide ? castling_kingside_file() : castling_queenside_file(), castling_rank(us));
  rto = to + (kingSide ? WEST : EAST);

  Piece castlingKingPiece = piece_on(Do ? from : to);
  Piece castlingRookPiece = piece_on(Do ? rfrom : rto);

  if (Do && Eval::useNNUE)
  {
      auto& dp = st->dirtyPiece;
      dp.piece[0] = castlingKingPiece;
      dp.from[0] = from;
      dp.to[0] = to;
      dp.piece[1] = castlingRookPiece;
      dp.from[1] = rfrom;
      dp.to[1] = rto;
      dp.dirty_num = 2;
  }

  // Remove both pieces first since squares could overlap in Chess960
  remove_piece(Do ? from : to);
  remove_piece(Do ? rfrom : rto);
  board[Do ? from : to] = board[Do ? rfrom : rto] = NO_PIECE; // Since remove_piece doesn't do it for us
  put_piece(castlingKingPiece, Do ? to : from);
  put_piece(castlingRookPiece, Do ? rto : rfrom);
}


/// Position::do(undo)_null_move() is used to do(undo) a "null move": it flips
/// the side to move without executing any move on the board.

void Position::do_null_move(StateInfo& newSt) {

  assert(!checkers());
  assert(&newSt != st);

  std::memcpy(&newSt, st, offsetof(StateInfo, accumulator));

  newSt.previous = st;
  st = &newSt;

  st->dirtyPiece.dirty_num = 0;
  st->dirtyPiece.piece[0] = NO_PIECE; // Avoid checks in UpdateAccumulator()
  st->accumulator.state[WHITE] = Eval::NNUE::EMPTY;
  st->accumulator.state[BLACK] = Eval::NNUE::EMPTY;

  if (st->epSquare != SQ_NONE)
  {
      st->key ^= Zobrist::enpassant[file_of(st->epSquare)];
      st->epSquare = SQ_NONE;
  }

  st->key ^= Zobrist::side;
  prefetch(TT.first_entry(key()));

  ++st->rule50;
  st->pliesFromNull = 0;

  sideToMove = ~sideToMove;

  set_check_info(st);

  st->repetition = 0;

  assert(pos_is_ok());
}

void Position::undo_null_move() {

  assert(!checkers());

  st = st->previous;
  sideToMove = ~sideToMove;
}


/// Position::key_after() computes the new hash key after the given move. Needed
/// for speculative prefetch. It doesn't recognize special moves like castling,
/// en passant and promotions.

Key Position::key_after(Move m) const {

  Square from = from_sq(m);
  Square to = to_sq(m);
  Piece pc = moved_piece(m);
  Piece captured = piece_on(to);
  Key k = st->key ^ Zobrist::side;

  if (captured)
  {
      k ^= Zobrist::psq[captured][to];
      if (captures_to_hand())
      {
          Piece removeFromHand = !drop_loop() && is_promoted(to) ? make_piece(~color_of(captured), PAWN) : ~captured;
          k ^= Zobrist::inHand[removeFromHand][pieceCountInHand[color_of(removeFromHand)][type_of(removeFromHand)] + 1]
              ^ Zobrist::inHand[removeFromHand][pieceCountInHand[color_of(removeFromHand)][type_of(removeFromHand)]];
      }
  }
  if (type_of(m) == DROP)
  {
      Piece pc_hand = make_piece(sideToMove, in_hand_piece_type(m));
      return k ^ Zobrist::psq[pc][to] ^ Zobrist::inHand[pc_hand][pieceCountInHand[color_of(pc_hand)][type_of(pc_hand)]]
            ^ Zobrist::inHand[pc_hand][pieceCountInHand[color_of(pc_hand)][type_of(pc_hand)] - 1];
  }

  return k ^ Zobrist::psq[pc][to] ^ Zobrist::psq[pc][from];
}


Value Position::blast_see(Move m) const {
  assert(is_ok(m));

  Square from = from_sq(m);
  Square to = to_sq(m);
  Color us = color_of(moved_piece(m));
  Bitboard fromto = type_of(m) == DROP ? square_bb(to) : from | to;
  Bitboard blast = ((attacks_bb<KING>(to) & ~pieces(PAWN)) | fromto) & pieces();

  Value result = VALUE_ZERO;

  // Add the least valuable attacker for quiet moves
  if (!capture(m))
  {
      Bitboard attackers = attackers_to(to, pieces() ^ fromto, ~us);
      Value minAttacker = VALUE_INFINITE;

      while (attackers)
      {
          Square s = pop_lsb(&attackers);
          if (extinction_piece_types().find(type_of(piece_on(s))) == extinction_piece_types().end())
              minAttacker = std::min(minAttacker, blast & s ? VALUE_ZERO : CapturePieceValue[MG][piece_on(s)]);
      }

      if (minAttacker == VALUE_INFINITE)
          return VALUE_ZERO;

      result += minAttacker;
      if (type_of(m) == DROP)
          result -= CapturePieceValue[MG][dropped_piece_type(m)];
  }

  // Sum up blast piece values
  while (blast)
  {
      Piece bpc = piece_on(pop_lsb(&blast));
      if (extinction_piece_types().find(type_of(bpc)) != extinction_piece_types().end())
          return color_of(bpc) == us ?  extinction_value()
                        : capture(m) ? -extinction_value()
                                     : VALUE_ZERO;
      result += color_of(bpc) == us ? -CapturePieceValue[MG][bpc] : CapturePieceValue[MG][bpc];
  }

  return capture(m) || must_capture() ? result - 1 : std::min(result, VALUE_ZERO);
}


/// Position::see_ge (Static Exchange Evaluation Greater or Equal) tests if the
/// SEE value of move is greater or equal to the given threshold. We'll use an
/// algorithm similar to alpha-beta pruning with a null window.

bool Position::see_ge(Move m, Value threshold) const {

  assert(is_ok(m));

  // Only deal with normal moves, assume others pass a simple SEE
  if (type_of(m) != NORMAL && type_of(m) != DROP && type_of(m) != PIECE_PROMOTION)
      return VALUE_ZERO >= threshold;

  Square from = from_sq(m), to = to_sq(m);

  // nCheck
  if (check_counting() && color_of(moved_piece(m)) == sideToMove && gives_check(m))
      return true;

  // Atomic explosion SEE
  if (blast_on_capture())
      return blast_see(m) >= threshold;

  // Extinction
  if (   extinction_value() != VALUE_NONE
      && piece_on(to)
      && (   (   extinction_piece_types().find(type_of(piece_on(to))) != extinction_piece_types().end()
              && pieceCount[piece_on(to)] == extinction_piece_count() + 1)
          || (   extinction_piece_types().find(ALL_PIECES) != extinction_piece_types().end()
              && count<ALL_PIECES>(~sideToMove) == extinction_piece_count() + 1)))
      return extinction_value() < VALUE_ZERO;

  // Do not evaluate SEE if value would be unreliable
  if (must_capture() || !checking_permitted() || is_gating(m) || count<CLOBBER_PIECE>() == count<ALL_PIECES>())
      return VALUE_ZERO >= threshold;

  int swap = PieceValue[MG][piece_on(to)] - threshold;
  if (swap < 0)
      return false;

  swap = PieceValue[MG][moved_piece(m)] - swap;
  if (swap <= 0)
      return true;

  Bitboard occupied = (type_of(m) != DROP ? pieces() ^ from : pieces()) ^ to;
  Color stm = color_of(moved_piece(m));
  Bitboard attackers = attackers_to(to, occupied);
  Bitboard stmAttackers, bb;
  int res = 1;

  // Flying general rule
  if (var->flyingGeneral)
  {
      if (attackers & pieces(stm, KING))
          attackers |= attacks_bb(stm, ROOK, to, occupied & ~pieces(ROOK)) & pieces(~stm, KING);
      if (attackers & pieces(~stm, KING))
          attackers |= attacks_bb(~stm, ROOK, to, occupied & ~pieces(ROOK)) & pieces(stm, KING);
  }

  // Janggi cannons can not capture each other
  if (type_of(moved_piece(m)) == JANGGI_CANNON && !(attackers & pieces(~stm) & ~pieces(JANGGI_CANNON)))
      attackers &= ~pieces(~stm, JANGGI_CANNON);

  while (true)
  {
      stm = ~stm;
      attackers &= occupied;

      // If stm has no more attackers then give up: stm loses
      if (!(stmAttackers = attackers & pieces(stm)))
          break;

      // Don't allow pinned pieces to attack (except the king) as long as
      // there are pinners on their original square.
      if (pinners(~stm) & occupied)
          stmAttackers &= ~blockers_for_king(stm);

      if (!stmAttackers)
          break;

      res ^= 1;

      // Locate and remove the next least valuable attacker, and add to
      // the bitboard 'attackers' any X-ray attackers behind it.
      if ((bb = stmAttackers & pieces(PAWN)))
      {
          if ((swap = PawnValueMg - swap) < res)
              break;

          occupied ^= least_significant_square_bb(bb);
          attackers |= attacks_bb<BISHOP>(to, occupied) & pieces(BISHOP, QUEEN);
      }

      else if ((bb = stmAttackers & pieces(KNIGHT)))
      {
          if ((swap = KnightValueMg - swap) < res)
              break;

          occupied ^= least_significant_square_bb(bb);
      }

      else if ((bb = stmAttackers & pieces(BISHOP)))
      {
          if ((swap = BishopValueMg - swap) < res)
              break;

          occupied ^= least_significant_square_bb(bb);
          attackers |= attacks_bb<BISHOP>(to, occupied) & pieces(BISHOP, QUEEN);
      }

      else if ((bb = stmAttackers & pieces(ROOK)))
      {
          if ((swap = RookValueMg - swap) < res)
              break;

          occupied ^= least_significant_square_bb(bb);
          attackers |= attacks_bb<ROOK>(to, occupied) & pieces(ROOK, QUEEN);
      }

      else if ((bb = stmAttackers & pieces(QUEEN)))
      {
          if ((swap = QueenValueMg - swap) < res)
              break;

          occupied ^= least_significant_square_bb(bb);
          attackers |=  (attacks_bb<BISHOP>(to, occupied) & pieces(BISHOP, QUEEN))
                      | (attacks_bb<ROOK  >(to, occupied) & pieces(ROOK  , QUEEN));
      }

      // fairy pieces
      // pick next piece without considering value
      else if ((bb = stmAttackers & ~pieces(KING)))
      {
          if ((swap = PieceValue[MG][piece_on(lsb(bb))] - swap) < res)
              break;

          occupied ^= lsb(bb);
      }

      else // KING
           // If we "capture" with the king but opponent still has attackers,
           // reverse the result.
          return (attackers & ~pieces(stm)) ? res ^ 1 : res;
  }

  return bool(res);
}

/// Position::is_optinal_game_end() tests whether the position may end the game by
/// 50-move rule, by repetition, or a variant rule that allows a player to claim a game result.

bool Position::is_optional_game_end(Value& result, int ply, int countStarted) const {

  // n-move rule
  if (n_move_rule() && st->rule50 > (2 * n_move_rule() - 1) && (!checkers() || MoveList<LEGAL>(*this).size()))
  {
      result = var->materialCounting ? convert_mate_value(material_counting_result(), ply) : VALUE_DRAW;
      return true;
  }

  // n-fold repetition
  if (n_fold_rule())
  {
      int end = captures_to_hand() ? st->pliesFromNull : std::min(st->rule50, st->pliesFromNull);

      if (end >= 4)
      {
          StateInfo* stp = st->previous->previous;
          int cnt = 0;
          bool perpetualThem = st->checkersBB && stp->checkersBB;
          bool perpetualUs = st->previous->checkersBB && stp->previous->checkersBB;
          int moveRepetition = var->moveRepetitionIllegal
                               && type_of(st->move) == NORMAL
                               && !st->previous->checkersBB && !stp->previous->checkersBB
                               && (board_bb(~side_to_move(), type_of(piece_on(to_sq(st->move)))) & board_bb(side_to_move(), KING))
                               ? (stp->move == reverse_move(st->move) ? 2 : is_pass(stp->move) ? 1 : 0) : 0;

          for (int i = 4; i <= end; i += 2)
          {
              // Janggi repetition rule
              if (moveRepetition > 0)
              {
                  if (i + 1 <= end && stp->previous->previous->previous->checkersBB)
                      moveRepetition = 0;
                  else if (moveRepetition < 4)
                  {
                      if (stp->previous->previous->move == reverse_move((moveRepetition == 1 ? st : stp)->move))
                          moveRepetition++;
                      else
                          moveRepetition = 0;
                  }
                  else
                  {
                      assert(moveRepetition == 4);
                      if (!stp->previous->previous->capturedPiece && from_sq(stp->move) == to_sq(stp->previous->previous->move))
                      {
                          result = VALUE_MATE;
                          return true;
                      }
                      else
                          moveRepetition = 0;
                  }
              }
              stp = stp->previous->previous;
              perpetualThem &= bool(stp->checkersBB);

              // Return a draw score if a position repeats once earlier but strictly
              // after the root, or repeats twice before or at the root.
              if (   stp->key == st->key
                  && ++cnt + 1 == (ply > i && !var->moveRepetitionIllegal ? 2 : n_fold_rule()))
              {
                  result = convert_mate_value(  var->perpetualCheckIllegal && perpetualThem ? VALUE_MATE
                                              : var->perpetualCheckIllegal && perpetualUs ? -VALUE_MATE
                                              : var->nFoldValueAbsolute && sideToMove == BLACK ? -var->nFoldValue
                                              : var->nFoldValue, ply);
                  if (result == VALUE_DRAW && var->materialCounting)
                      result = convert_mate_value(material_counting_result(), ply);
                  return true;
              }

              if (i + 1 <= end)
                  perpetualUs &= bool(stp->previous->checkersBB);
          }
      }
  }

  // counting rules
  if (   counting_rule()
      && st->countingLimit
      && counting_ply(countStarted) > st->countingLimit
      && (!checkers() || MoveList<LEGAL>(*this).size()))
  {
      result = VALUE_DRAW;
      return true;
  }

  // sittuyin stalemate due to optional promotion (3.9 c.7)
  if (   sittuyin_promotion()
      && count<ALL_PIECES>(sideToMove) == 2
      && count<PAWN>(sideToMove) == 1
      && !checkers())
  {
      bool promotionsOnly = true;
      for (const auto& m : MoveList<LEGAL>(*this))
          if (type_of(m) != PROMOTION)
          {
              promotionsOnly = false;
              break;
          }
      if (promotionsOnly)
      {
          result = VALUE_DRAW;
          return true;
      }
  }

  return false;
}

/// Position::is_immediate_game_end() tests whether the position ends the game
/// immediately by a variant rule, i.e., there are no more legal moves.
/// It does not not detect stalemates.

bool Position::is_immediate_game_end(Value& result, int ply) const {

  // Extinction
  // Extinction does not apply for pseudo-royal pieces, because they can not be captured
  if (extinction_value() != VALUE_NONE && (!var->extinctionPseudoRoyal || blast_on_capture()))
  {
      for (Color c : { ~sideToMove, sideToMove })
          for (PieceType pt : extinction_piece_types())
              if (   count_with_hand( c, pt) <= var->extinctionPieceCount
                  && count_with_hand(~c, pt) >= var->extinctionOpponentPieceCount + (extinction_claim() && c == sideToMove))
              {
                  result = c == sideToMove ? extinction_value(ply) : -extinction_value(ply);
                  return true;
              }
  }
  // capture the flag
  if (   capture_the_flag_piece()
      && flag_move()
      && (capture_the_flag(sideToMove) & pieces(sideToMove, capture_the_flag_piece())))
  {
      result =  (capture_the_flag(~sideToMove) & pieces(~sideToMove, capture_the_flag_piece()))
              && sideToMove == WHITE ? VALUE_DRAW : mate_in(ply);
      return true;
  }
  if (   capture_the_flag_piece()
      && (!flag_move() || capture_the_flag_piece() == KING)
      && (capture_the_flag(~sideToMove) & pieces(~sideToMove, capture_the_flag_piece())))
  {
      bool gameEnd = true;
      // Check whether king can move to CTF zone
      if (   flag_move() && sideToMove == BLACK && !checkers() && count<KING>(sideToMove)
          && (capture_the_flag(sideToMove) & attacks_from(sideToMove, KING, square<KING>(sideToMove))))
      {
          assert(capture_the_flag_piece() == KING);
          gameEnd = true;
          for (const auto& m : MoveList<NON_EVASIONS>(*this))
              if (type_of(moved_piece(m)) == KING && (capture_the_flag(sideToMove) & to_sq(m)) && legal(m))
              {
                  gameEnd = false;
                  break;
              }
      }
      if (gameEnd)
      {
          result = mated_in(ply);
          return true;
      }
  }
  // nCheck
  if (check_counting() && checks_remaining(~sideToMove) == 0)
  {
      result = mated_in(ply);
      return true;
  }
  // Connect-n
  if (connect_n() > 0)
  {
      Bitboard b;
      for (Direction d : {NORTH, NORTH_EAST, EAST, SOUTH_EAST})
      {
          b = pieces(~sideToMove);
          for (int i = 1; i < connect_n() && b; i++)
              b &= shift(d, b);
          if (b)
          {
              result = mated_in(ply);
              return true;
          }
      }
  }
  // Check for bikjang rule (Janggi) and double passing
  if (st->pliesFromNull > 0 && ((st->bikjang && st->previous->bikjang) || (st->pass && st->previous->pass)))
  {
      result = var->materialCounting ? convert_mate_value(material_counting_result(), ply) : VALUE_DRAW;
      return true;
  }
  // Tsume mode: Assume that side with king wins when not in check
  if (tsumeMode && !count<KING>(~sideToMove) && count<KING>(sideToMove) && !checkers())
  {
      result = mate_in(ply);
      return true;
  }
  // Failing to checkmate with virtual pieces is a loss
  if (two_boards() && !checkers())
  {
      int virtualCount = 0;
      for (PieceType pt : piece_types())
          virtualCount += std::max(-count_in_hand(~sideToMove, pt), 0);

      if (virtualCount > 0)
      {
          result = mate_in(ply);
          return true;
      }
  }

  return false;
}


// Position::has_repeated() tests whether there has been at least one repetition
// of positions since the last capture or pawn move.

bool Position::has_repeated() const {

    StateInfo* stc = st;
    int end = captures_to_hand() ? st->pliesFromNull : std::min(st->rule50, st->pliesFromNull);
    while (end-- >= 4)
    {
        if (stc->repetition)
            return true;

        stc = stc->previous;
    }
    return false;
}


/// Position::has_game_cycle() tests if the position has a move which draws by repetition,
/// or an earlier position has a move that directly reaches the current position.

bool Position::has_game_cycle(int ply) const {

  int j;

  int end = captures_to_hand() ? st->pliesFromNull : std::min(st->rule50, st->pliesFromNull);

  if (end < 3 || var->nFoldValue != VALUE_DRAW || var->perpetualCheckIllegal || var->materialCounting || var->moveRepetitionIllegal)
    return false;

  Key originalKey = st->key;
  StateInfo* stp = st->previous;

  for (int i = 3; i <= end; i += 2)
  {
      stp = stp->previous->previous;

      Key moveKey = originalKey ^ stp->key;
      if (   (j = H1(moveKey), cuckoo[j] == moveKey)
          || (j = H2(moveKey), cuckoo[j] == moveKey))
      {
          Move move = cuckooMove[j];
          Square s1 = from_sq(move);
          Square s2 = to_sq(move);

          if (!((between_bb(s1, s2) ^ s2) & pieces()))
          {
              if (ply > i)
                  return true;

              // For nodes before or at the root, check that the move is a
              // repetition rather than a move to the current position.
              // In the cuckoo table, both moves Rc1c5 and Rc5c1 are stored in
              // the same location, so we have to select which square to check.
              if (color_of(piece_on(empty(s1) ? s2 : s1)) != side_to_move())
                  continue;

              // For repetitions before or at the root, require one more
              if (stp->repetition)
                  return true;
          }
      }
  }
  return false;
}


/// Position::counting_limit() returns the counting limit in full moves.

int Position::counting_limit() const {

  assert(counting_rule());

  switch (counting_rule())
  {
  case MAKRUK_COUNTING:
      // No counting for side to move
      if (count<PAWN>() || count<ALL_PIECES>(~sideToMove) == 1)
          return 0;
      // Board's honor rule
      if (count<ALL_PIECES>(sideToMove) > 1)
          return 64;
      // Pieces' honor rule
      if (count<ROOK>(~sideToMove) > 1)
          return 8;
      if (count<ROOK>(~sideToMove) == 1)
          return 16;
      if (count<KHON>(~sideToMove) > 1)
          return 22;
      if (count<KNIGHT>(~sideToMove) > 1)
          return 32;
      if (count<KHON>(~sideToMove) == 1)
          return 44;

      return 64;

  case ASEAN_COUNTING:
      if (count<ALL_PIECES>(sideToMove) > 1)
          return 0;
      if (count<ROOK>(~sideToMove))
          return 16;
      if (count<KHON>(~sideToMove) && count<MET>(~sideToMove))
          return 44;
      if (count<KNIGHT>(~sideToMove) && count<MET>(~sideToMove))
          return 64;

      return 0;

  default:
      assert(false);
      return 0;
  }

}


/// Position::flip() flips position with the white and black sides reversed. This
/// is only useful for debugging e.g. for finding evaluation symmetry bugs.

void Position::flip() {

  string f, token;
  std::stringstream ss(fen());

  for (Rank r = max_rank(); r >= RANK_1; --r) // Piece placement
  {
      std::getline(ss, token, r > RANK_1 ? '/' : ' ');
      f.insert(0, token + (f.empty() ? " " : "/"));
  }

  ss >> token; // Active color
  f += (token == "w" ? "B " : "W "); // Will be lowercased later

  ss >> token; // Castling availability
  f += token + " ";

  std::transform(f.begin(), f.end(), f.begin(),
                 [](char c) { return char(islower(c) ? toupper(c) : tolower(c)); });

  ss >> token; // En passant square
  f += (token == "-" ? token : token.replace(1, 1, token[1] == '3' ? "6" : "3"));

  std::getline(ss, token); // Half and full moves
  f += token;

  set(variant(), f, is_chess960(), st, this_thread());

  assert(pos_is_ok());
}


/// Position::pos_is_ok() performs some consistency checks for the
/// position object and raises an asserts if something wrong is detected.
/// This is meant to be helpful when debugging.

bool Position::pos_is_ok() const {

  constexpr bool Fast = true; // Quick (default) or full check?

  if (   (sideToMove != WHITE && sideToMove != BLACK)
      || (count<KING>(WHITE) && piece_on(square<KING>(WHITE)) != make_piece(WHITE, KING))
      || (count<KING>(BLACK) && piece_on(square<KING>(BLACK)) != make_piece(BLACK, KING))
      || (   ep_square() != SQ_NONE
          && relative_rank(~sideToMove, ep_square(), max_rank()) > Rank(double_step_rank_max() + 1)))
      assert(0 && "pos_is_ok: Default");

  if (Fast)
      return true;

  if (   pieceCount[make_piece(~sideToMove, KING)]
      && (attackers_to(square<KING>(~sideToMove)) & pieces(sideToMove)))
      assert(0 && "pos_is_ok: Kings");

  if (   pieceCount[make_piece(WHITE, PAWN)] > 64
      || pieceCount[make_piece(BLACK, PAWN)] > 64)
      assert(0 && "pos_is_ok: Pawns");

  if (   (pieces(WHITE) & pieces(BLACK))
      || (pieces(WHITE) | pieces(BLACK)) != pieces()
      || popcount(pieces(WHITE)) > 64
      || popcount(pieces(BLACK)) > 64)
      assert(0 && "pos_is_ok: Bitboards");

  for (PieceType p1 = PAWN; p1 <= KING; ++p1)
      for (PieceType p2 = PAWN; p2 <= KING; ++p2)
          if (p1 != p2 && (pieces(p1) & pieces(p2)))
              assert(0 && "pos_is_ok: Bitboards");

  StateInfo si = *st;
  ASSERT_ALIGNED(&si, Eval::NNUE::kCacheLineSize);

  set_state(&si);
  if (std::memcmp(&si, st, sizeof(StateInfo)))
      assert(0 && "pos_is_ok: State");

  for (Color c : {WHITE, BLACK})
      for (PieceType pt = PAWN; pt <= KING; ++pt)
      {
          Piece pc = make_piece(c, pt);
          if (   pieceCount[pc] != popcount(pieces(c, pt))
              || pieceCount[pc] != std::count(board, board + SQUARE_NB, pc))
              assert(0 && "pos_is_ok: Pieces");
      }

  for (Color c : { WHITE, BLACK })
      for (CastlingRights cr : {c & KING_SIDE, c & QUEEN_SIDE})
      {
          if (!can_castle(cr))
              continue;

          if (   piece_on(castlingRookSquare[cr]) != make_piece(c, castling_rook_piece())
              || castlingRightsMask[castlingRookSquare[cr]] != cr
              || (count<KING>(c) && (castlingRightsMask[square<KING>(c)] & cr) != cr))
              assert(0 && "pos_is_ok: Castling");
      }

  return true;
}

} // namespace Stockfish<|MERGE_RESOLUTION|>--- conflicted
+++ resolved
@@ -1191,15 +1191,10 @@
           if (more_than_one(checkers()))
               return false;
 
-<<<<<<< HEAD
           // Our move must be a blocking evasion or a capture of the checking piece
           Square checksq = lsb(checkers());
-          if (  !((between_bb(checksq, square<KING>(us)) | checkers()) & to)
+          if (  !(between_bb(square<KING>(us), lsb(checkers())) & to)
               || ((LeaperAttacks[~us][type_of(piece_on(checksq))][checksq] & square<KING>(us)) && !(checkers() & to)))
-=======
-          // Our move must be a blocking interposition or a capture of the checking piece
-          if (!(between_bb(square<KING>(us), lsb(checkers())) & to))
->>>>>>> 50890616
               return false;
       }
       // In case of king moves under check we have to remove king so as to catch
