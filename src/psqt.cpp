--- conflicted
+++ resolved
@@ -26,10 +26,12 @@
 #include "bitboard.h"
 #include "types.h"
 
-<<<<<<< HEAD
 #include "piece.h"
 #include "variant.h"
 #include "misc.h"
+
+
+namespace Stockfish {
 
 Value EvalPieceValue[PHASE_NB][PIECE_NB];
 Value CapturePieceValue[PHASE_NB][PIECE_NB];
@@ -75,9 +77,6 @@
   },
 };
 
-=======
-namespace Stockfish {
->>>>>>> 7ffae17f
 
 namespace
 {
