--- conflicted
+++ resolved
@@ -148,18 +148,14 @@
         }
 
         else if (!neighbours)
-<<<<<<< HEAD
+        {
             score -=   Isolated * (1 + 2 * pos.must_capture())
-=======
-        {
-            score -=   Isolated
->>>>>>> d940e59d
                      + WeakUnopposed * !opposed;
 
             if (   (ourPawns & forward_file_bb(Them, s))
                 && popcount(opposed) == 1
                 && !(theirPawns & adjacent_files_bb(s)))
-                score -= DoubledIsolated;
+                score -= DoubledIsolated * (1 + 2 * pos.must_capture());
         }
 
         else if (backward)
