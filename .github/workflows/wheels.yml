name: Wheels

on: 
    push:
      branches:
        - master
    pull_request:
      branches:
        - master

jobs:
  build_wheels:
    name: Build wheels on ${{ matrix.os }}
    runs-on: ${{ matrix.os }}
    strategy:
      matrix:
        os: [ubuntu-24.04, windows-2022, macos-13]

    steps:
      - uses: actions/checkout@v5

      # Used to host cibuildwheel
      - uses: actions/setup-python@v6

      - name: Install cibuildwheel
        run: python -m pip install cibuildwheel==2.22.0

      - name: Build wheels
        run: python -m cibuildwheel --output-dir wheelhouse
        # to supply options, put them in 'env', like:
        env:
          MACOSX_DEPLOYMENT_TARGET: "10.14"
          CIBW_ARCHS_MACOS: "x86_64 arm64"
          CIBW_SKIP: "pp* *-win32 *-manylinux_i686 *-musllinux_* cp36-* cp37-* cp38"
          CIBW_TEST_COMMAND: python {project}/test.py

      - uses: actions/upload-artifact@v4
        with:
          name: dist-wheel-${{ matrix.os }}
          path: ./wheelhouse/*.whl

  build_sdist:
    name: Build source distribution
    runs-on: ubuntu-24.04
    steps:
      - uses: actions/checkout@v5
<<<<<<< HEAD
      - uses: actions/setup-python@v5
=======
      - uses: actions/setup-python@v6
>>>>>>> 7f7eac1a
        with:
          python-version: '3.9'

      - name: Build sdist
        run: python setup.py sdist

      - uses: actions/upload-artifact@v4
        with:
          name: dist-source
          path: dist/*.tar.gz<|MERGE_RESOLUTION|>--- conflicted
+++ resolved
@@ -44,11 +44,7 @@
     runs-on: ubuntu-24.04
     steps:
       - uses: actions/checkout@v5
-<<<<<<< HEAD
-      - uses: actions/setup-python@v5
-=======
       - uses: actions/setup-python@v6
->>>>>>> 7f7eac1a
         with:
           python-version: '3.9'
 
