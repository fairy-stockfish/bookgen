--- conflicted
+++ resolved
@@ -648,16 +648,12 @@
         {
             Square s = pop_lsb(&b);
             score += ThreatByMinor[type_of(pos.piece_on(s))];
-<<<<<<< HEAD
+
             if (type_of(pos.piece_on(s)) != PAWN && type_of(pos.piece_on(s)) != SHOGI_PAWN)
                 score += ThreatByRank * (int)relative_rank(Them, s, pos.max_rank());
-=======
-            if (type_of(pos.piece_on(s)) != PAWN)
-                score += ThreatByRank * (int)relative_rank(Them, s);
 
             else if (pos.blockers_for_king(Them) & s)
-                score += ThreatByRank * (int)relative_rank(Them, s) / 2;
->>>>>>> d44701be
+                score += ThreatByRank * (int)relative_rank(Them, s, pos.max_rank()) / 2;
         }
 
         b = weak & attackedBy[Us][ROOK];
@@ -665,16 +661,11 @@
         {
             Square s = pop_lsb(&b);
             score += ThreatByRook[type_of(pos.piece_on(s))];
-<<<<<<< HEAD
             if (type_of(pos.piece_on(s)) != PAWN && type_of(pos.piece_on(s)) != SHOGI_PAWN)
                 score += ThreatByRank * (int)relative_rank(Them, s, pos.max_rank());
-=======
-            if (type_of(pos.piece_on(s)) != PAWN)
-                score += ThreatByRank * (int)relative_rank(Them, s);
 
             else if (pos.blockers_for_king(Them) & s)
-                score += ThreatByRank * (int)relative_rank(Them, s) / 2;
->>>>>>> d44701be
+                score += ThreatByRank * (int)relative_rank(Them, s, pos.max_rank()) / 2;
         }
 
         if (weak & attackedBy[Us][KING])
