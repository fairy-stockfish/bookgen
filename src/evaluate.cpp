/*
  Stockfish, a UCI chess playing engine derived from Glaurung 2.1
  Copyright (C) 2004-2020 The Stockfish developers (see AUTHORS file)

  Stockfish is free software: you can redistribute it and/or modify
  it under the terms of the GNU General Public License as published by
  the Free Software Foundation, either version 3 of the License, or
  (at your option) any later version.

  Stockfish is distributed in the hope that it will be useful,
  but WITHOUT ANY WARRANTY; without even the implied warranty of
  MERCHANTABILITY or FITNESS FOR A PARTICULAR PURPOSE.  See the
  GNU General Public License for more details.

  You should have received a copy of the GNU General Public License
  along with this program.  If not, see <http://www.gnu.org/licenses/>.
*/

#include <algorithm>
#include <cassert>
#include <cstdlib>
#include <cstring>   // For std::memset
#include <fstream>
#include <iomanip>
#include <sstream>
#include <iostream>
#include <streambuf>
#include <vector>

#include "bitboard.h"
#include "evaluate.h"
#include "material.h"
#include "misc.h"
#include "pawns.h"
#include "thread.h"
#include "uci.h"
#include "incbin/incbin.h"


// Macro to embed the default NNUE file data in the engine binary (using incbin.h, by Dale Weiler).
// This macro invocation will declare the following three variables
//     const unsigned char        gEmbeddedNNUEData[];  // a pointer to the embedded data
//     const unsigned char *const gEmbeddedNNUEEnd;     // a marker to the end
//     const unsigned int         gEmbeddedNNUESize;    // the size of the embedded file
// Note that this does not work in Microsof Visual Studio.
#if !defined(_MSC_VER) && !defined(NNUE_EMBEDDING_OFF)
  INCBIN(EmbeddedNNUE, EvalFileDefaultName);
#else
  const unsigned char        gEmbeddedNNUEData[1] = {0x0};
  [[maybe_unused]]
  const unsigned char *const gEmbeddedNNUEEnd = &gEmbeddedNNUEData[1];
  const unsigned int         gEmbeddedNNUESize = 1;
#endif


using namespace std;
using namespace Eval::NNUE;

namespace Eval {

  bool useNNUE;
  string eval_file_loaded = "None";

  /// NNUE::init() tries to load a nnue network at startup time, or when the engine
  /// receives a UCI command "setoption name EvalFile value nn-[a-z0-9]{12}.nnue"
  /// The name of the nnue network is always retrieved from the EvalFile option.
  /// We search the given network in three locations: internally (the default
  /// network may be embedded in the binary), in the active working directory and
  /// in the engine directory. Distro packagers may define the DEFAULT_NNUE_DIRECTORY
  /// variable to have the engine search in a special directory in their distro.

  void NNUE::init() {

    useNNUE = Options["Use NNUE"];
    if (!useNNUE)
        return;

    string eval_file = string(Options["EvalFile"]);

    // Restrict NNUE usage to corresponding variant
    // Support multiple variant networks separated by semicolon(Windows)/colon(Unix)
    stringstream ss(eval_file);
    string variant = string(Options["UCI_Variant"]);
    useNNUE = false;
#ifndef _WIN32
    constexpr char SepChar = ':';
#else
    constexpr char SepChar = ';';
#endif
    while (getline(ss, eval_file, SepChar))
    {
        string basename = eval_file.substr(eval_file.find_last_of("\\/") + 1);
        if (basename.rfind(variant, 0) != string::npos || (variant == "chess" && basename.rfind("nn-", 0) != string::npos))
        {
            useNNUE = true;
            break;
        }
    }
    if (!useNNUE)
        return;

    #if defined(DEFAULT_NNUE_DIRECTORY)
    #define stringify2(x) #x
    #define stringify(x) stringify2(x)
    vector<string> dirs = { "<internal>" , "" , CommandLine::binaryDirectory , stringify(DEFAULT_NNUE_DIRECTORY) };
    #else
    vector<string> dirs = { "<internal>" , "" , CommandLine::binaryDirectory };
    #endif

    for (string directory : dirs)
        if (eval_file_loaded != eval_file)
        {
            if (directory != "<internal>")
            {
                ifstream stream(directory + eval_file, ios::binary);
                if (load_eval(eval_file, stream))
                    eval_file_loaded = eval_file;
            }

            if (directory == "<internal>" && eval_file == EvalFileDefaultName)
            {
                // C++ way to prepare a buffer for a memory stream
                class MemoryBuffer : public basic_streambuf<char> {
                    public: MemoryBuffer(char* p, size_t n) { setg(p, p, p + n); setp(p, p + n); }
                };

                MemoryBuffer buffer(const_cast<char*>(reinterpret_cast<const char*>(gEmbeddedNNUEData)),
                                    size_t(gEmbeddedNNUESize));

                istream stream(&buffer);
                if (load_eval(eval_file, stream))
                    eval_file_loaded = eval_file;
            }
        }
  }

  /// NNUE::verify() verifies that the last net used was loaded successfully
  void NNUE::verify() {

    string eval_file = string(Options["EvalFile"]);

    if (useNNUE && eval_file.find(eval_file_loaded) == string::npos)
    {
        UCI::OptionsMap defaults;
        UCI::init(defaults);

        string msg1 = "If the UCI option \"Use NNUE\" is set to true, network evaluation parameters compatible with the engine must be available.";
        string msg2 = "The option is set to true, but the network file " + eval_file + " was not loaded successfully.";
        string msg3 = "The UCI option EvalFile might need to specify the full path, including the directory name, to the network file.";
        string msg4 = "The default net can be downloaded from: https://tests.stockfishchess.org/api/nn/" + string(defaults["EvalFile"]);
        string msg5 = "The engine will be terminated now.";

        sync_cout << "info string ERROR: " << msg1 << sync_endl;
        sync_cout << "info string ERROR: " << msg2 << sync_endl;
        sync_cout << "info string ERROR: " << msg3 << sync_endl;
        sync_cout << "info string ERROR: " << msg4 << sync_endl;
        sync_cout << "info string ERROR: " << msg5 << sync_endl;

        exit(EXIT_FAILURE);
    }

    if (useNNUE)
        sync_cout << "info string NNUE evaluation using " << eval_file_loaded << " enabled" << sync_endl;
    else
        sync_cout << "info string classical evaluation enabled" << sync_endl;
  }
}

namespace Trace {

  enum Tracing { NO_TRACE, TRACE };

  enum Term { // The first PIECE_TYPE_NB entries are reserved for PieceType
    MATERIAL = PIECE_TYPE_NB, IMBALANCE, MOBILITY, THREAT, PASSED, SPACE, VARIANT, WINNABLE, TOTAL, TERM_NB
  };

  Score scores[TERM_NB][COLOR_NB];

  double to_cp(Value v) { return double(v) / PawnValueEg; }

  void add(int idx, Color c, Score s) {
    scores[idx][c] = s;
  }

  void add(int idx, Score w, Score b = SCORE_ZERO) {
    scores[idx][WHITE] = w;
    scores[idx][BLACK] = b;
  }

  std::ostream& operator<<(std::ostream& os, Score s) {
    os << std::setw(5) << to_cp(mg_value(s)) << " "
       << std::setw(5) << to_cp(eg_value(s));
    return os;
  }

  std::ostream& operator<<(std::ostream& os, Term t) {

    if (t == MATERIAL || t == IMBALANCE || t == WINNABLE || t == TOTAL)
        os << " ----  ----"    << " | " << " ----  ----";
    else
        os << scores[t][WHITE] << " | " << scores[t][BLACK];

    os << " | " << scores[t][WHITE] - scores[t][BLACK] << "\n";
    return os;
  }
}

using namespace Trace;

namespace {

  // Threshold for lazy and space evaluation
  constexpr Value LazyThreshold1 =  Value(1565);
  constexpr Value LazyThreshold2 =  Value(1102);
  constexpr Value SpaceThreshold = Value(11551);
  constexpr Value NNUEThreshold1 =   Value(682);
  constexpr Value NNUEThreshold2 =   Value(176);

  // KingAttackWeights[PieceType] contains king attack weights by piece type
  constexpr int KingAttackWeights[PIECE_TYPE_NB] = { 0, 0, 81, 52, 44, 10, 40 };

  // SafeCheck[PieceType][single/multiple] contains safe check bonus by piece type,
  // higher if multiple safe checks are possible for that piece type.
  constexpr int SafeCheck[][2] = {
      {}, {600, 600}, {803, 1292}, {639, 974}, {1087, 1878}, {759, 1132}, {600, 900}
  };

#define S(mg, eg) make_score(mg, eg)

  // MobilityBonus[PieceType-2][attacked] contains bonuses for middle and end game,
  // indexed by piece type and number of attacked squares in the mobility area.
  constexpr Score MobilityBonus[][4 * RANK_NB] = {
    { S(-62,-79), S(-53,-57), S(-12,-31), S( -3,-17), S(  3,  7), S( 12, 13), // Knight
      S( 21, 16), S( 28, 21), S( 37, 26) },
    { S(-47,-59), S(-20,-25), S( 14, -8), S( 29, 12), S( 39, 21), S( 53, 40), // Bishop
      S( 53, 56), S( 60, 58), S( 62, 65), S( 69, 72), S( 78, 78), S( 83, 87),
      S( 91, 88), S( 96, 98) },
    { S(-60,-82), S(-24,-15), S(  0, 17) ,S(  3, 43), S(  4, 72), S( 14,100), // Rook
      S( 20,102), S( 30,122), S( 41,133), S(41 ,139), S( 41,153), S( 45,160),
      S( 57,165), S( 58,170), S( 67,175) },
    { S(-29,-49), S(-16,-29), S( -8, -8), S( -8, 17), S( 18, 39), S( 25, 54), // Queen
      S( 23, 59), S( 37, 73), S( 41, 76), S( 54, 95), S( 65, 95) ,S( 68,101),
      S( 69,124), S( 70,128), S( 70,132), S( 70,133) ,S( 71,136), S( 72,140),
      S( 74,147), S( 76,149), S( 90,153), S(104,169), S(105,171), S(106,171),
      S(112,178), S(114,185), S(114,187), S(119,221) }
  };
  constexpr Score MaxMobility  = S(150, 200);
  constexpr Score DropMobility = S(10, 10);

  // BishopPawns[distance from edge] contains a file-dependent penalty for pawns on
  // squares of the same color as our bishop.
  constexpr Score BishopPawns[int(FILE_NB) / 2] = {
    S(3, 8), S(3, 9), S(1, 8), S(3, 7)
  };

  // KingProtector[knight/bishop] contains penalty for each distance unit to own king
  constexpr Score KingProtector[] = { S(8, 9), S(6, 9) };

  // Outpost[knight/bishop] contains bonuses for each knight or bishop occupying a
  // pawn protected square on rank 4 to 6 which is also safe from a pawn attack.
  constexpr Score Outpost[] = { S(56, 34), S(31, 23) };

  // PassedRank[Rank] contains a bonus according to the rank of a passed pawn
  constexpr Score PassedRank[RANK_NB] = {
    S(0, 0), S(9, 28), S(15, 31), S(17, 39), S(64, 70), S(171, 177), S(277, 260)
  };

  constexpr Score RookOnClosedFile = S(10, 5);
  constexpr Score RookOnOpenFile[] = { S(19, 7), S(48, 27) };

  // ThreatByMinor/ByRook[attacked PieceType] contains bonuses according to
  // which piece type attacks which one. Attacks on lesser pieces which are
  // pawn-defended are not considered.
  constexpr Score ThreatByMinor[PIECE_TYPE_NB] = {
    S(0, 0), S(5, 32), S(55, 41), S(77, 56), S(89, 119), S(79, 162)
  };

  constexpr Score ThreatByRook[PIECE_TYPE_NB] = {
    S(0, 0), S(3, 44), S(37, 68), S(42, 60), S(0, 39), S(58, 43)
  };

  // Assorted bonuses and penalties
  constexpr Score BadOutpost          = S( -7, 36);
  constexpr Score BishopOnKingRing    = S( 24,  0);
  constexpr Score BishopXRayPawns     = S(  4,  5);
  constexpr Score CorneredBishop      = S( 50, 50);
  constexpr Score FlankAttacks        = S(  8,  0);
  constexpr Score Hanging             = S( 69, 36);
  constexpr Score KnightOnQueen       = S( 16, 11);
  constexpr Score LongDiagonalBishop  = S( 45,  0);
  constexpr Score MinorBehindPawn     = S( 18,  3);
  constexpr Score PassedFile          = S( 11,  8);
  constexpr Score PawnlessFlank       = S( 17, 95);
  constexpr Score ReachableOutpost    = S( 31, 22);
  constexpr Score RestrictedPiece     = S(  7,  7);
  constexpr Score RookOnKingRing      = S( 16,  0);
  constexpr Score SliderOnQueen       = S( 60, 18);
  constexpr Score ThreatByKing        = S( 24, 89);
  constexpr Score ThreatByPawnPush    = S( 48, 39);
  constexpr Score ThreatBySafePawn    = S(173, 94);
  constexpr Score TrappedRook         = S( 55, 13);
  constexpr Score WeakQueenProtection = S( 14,  0);
  constexpr Score WeakQueen           = S( 56, 15);


  // Variant and fairy piece bonuses
  constexpr Score KingProximity        = S(2, 4);
  constexpr Score EndgameKingProximity = S(0, 10);
  constexpr Score ConnectedSoldier     = S(20, 20);

  constexpr int VirtualCheck = 600;

#undef S

  // Evaluation class computes and stores attacks tables and other working data
  template<Tracing T>
  class Evaluation {

  public:
    Evaluation() = delete;
    explicit Evaluation(const Position& p) : pos(p) {}
    Evaluation& operator=(const Evaluation&) = delete;
    Value value();

  private:
    template<Color Us> void initialize();
    template<Color Us> Score pieces(PieceType Pt);
    template<Color Us> Score hand(PieceType pt);
    template<Color Us> Score king() const;
    template<Color Us> Score threats() const;
    template<Color Us> Score passed() const;
    template<Color Us> Score space() const;
    template<Color Us> Score variant() const;
    Value winnable(Score score) const;

    const Position& pos;
    Material::Entry* me;
    Pawns::Entry* pe;
    Bitboard mobilityArea[COLOR_NB];
    Score mobility[COLOR_NB] = { SCORE_ZERO, SCORE_ZERO };

    // attackedBy[color][piece type] is a bitboard representing all squares
    // attacked by a given color and piece type. Special "piece types" which
    // is also calculated is ALL_PIECES.
    Bitboard attackedBy[COLOR_NB][PIECE_TYPE_NB];

    // attackedBy2[color] are the squares attacked by at least 2 units of a given
    // color, including x-rays. But diagonal x-rays through pawns are not computed.
    Bitboard attackedBy2[COLOR_NB];

    // kingRing[color] are the squares adjacent to the king plus some other
    // very near squares, depending on king position.
    Bitboard kingRing[COLOR_NB];

    // kingAttackersCount[color] is the number of pieces of the given color
    // which attack a square in the kingRing of the enemy king.
    int kingAttackersCount[COLOR_NB];
    int kingAttackersCountInHand[COLOR_NB];

    // kingAttackersWeight[color] is the sum of the "weights" of the pieces of
    // the given color which attack a square in the kingRing of the enemy king.
    // The weights of the individual piece types are given by the elements in
    // the KingAttackWeights array.
    int kingAttackersWeight[COLOR_NB];
    int kingAttackersWeightInHand[COLOR_NB];

    // kingAttacksCount[color] is the number of attacks by the given color to
    // squares directly adjacent to the enemy king. Pieces which attack more
    // than one square are counted multiple times. For instance, if there is
    // a white knight on g5 and black's king is on g8, this white knight adds 2
    // to kingAttacksCount[WHITE].
    int kingAttacksCount[COLOR_NB];
  };


  // Evaluation::initialize() computes king and pawn attacks, and the king ring
  // bitboard for a given color. This is done at the beginning of the evaluation.

  template<Tracing T> template<Color Us>
  void Evaluation<T>::initialize() {

    constexpr Color     Them = ~Us;
    constexpr Direction Up   = pawn_push(Us);
    constexpr Direction Down = -Up;
    Bitboard LowRanks = rank_bb(relative_rank(Us, RANK_2, pos.max_rank())) | rank_bb(relative_rank(Us, RANK_3, pos.max_rank()));

    const Square ksq = pos.count<KING>(Us) ? pos.square<KING>(Us) : SQ_NONE;

    Bitboard dblAttackByPawn = pawn_double_attacks_bb<Us>(pos.pieces(Us, PAWN));

    // Find our pawns that are blocked or on the first two ranks
    Bitboard b = pos.pieces(Us, PAWN) & (shift<Down>(pos.pieces()) | LowRanks);

    // Squares occupied by those pawns, by our king or queen, by blockers to attacks on our king
    // or controlled by enemy pawns are excluded from the mobility area.
    if (pos.must_capture())
        mobilityArea[Us] = AllSquares;
    else
        mobilityArea[Us] = ~(b | pos.pieces(Us, KING, QUEEN) | pos.blockers_for_king(Us) | pe->pawn_attacks(Them)
                               | (pos.pieces(Us, SHOGI_PAWN) & shift<Down>(pos.pieces(Us)))
                               | shift<Down>(pos.pieces(Them, SHOGI_PAWN, SOLDIER))
                               | shift<EAST>(pos.promoted_soldiers(Them))
                               | shift<WEST>(pos.promoted_soldiers(Them)));

    // Initialize attackedBy[] for king and pawns
    attackedBy[Us][KING] = pos.count<KING>(Us) ? pos.attacks_from(Us, KING, ksq) : Bitboard(0);
    attackedBy[Us][PAWN] = pe->pawn_attacks(Us);
    attackedBy[Us][SHOGI_PAWN] = shift<Up>(pos.pieces(Us, SHOGI_PAWN));
    attackedBy[Us][ALL_PIECES] = attackedBy[Us][KING] | attackedBy[Us][PAWN] | attackedBy[Us][SHOGI_PAWN];
    attackedBy2[Us]            =  (attackedBy[Us][KING] & attackedBy[Us][PAWN])
                                | (attackedBy[Us][KING] & attackedBy[Us][SHOGI_PAWN])
                                | (attackedBy[Us][PAWN] & attackedBy[Us][SHOGI_PAWN])
                                | dblAttackByPawn;

    // Init our king safety tables
    if (!pos.count<KING>(Us))
        kingRing[Us] = Bitboard(0);
    else
    {
        Square s = make_square(std::clamp(file_of(ksq), FILE_B, File(pos.max_file() - 1)),
                               std::clamp(rank_of(ksq), RANK_2, Rank(pos.max_rank() - 1)));
        kingRing[Us] = attacks_bb<KING>(s) | s;
    }

    kingAttackersCount[Them] = popcount(kingRing[Us] & pe->pawn_attacks(Them));
    kingAttacksCount[Them] = kingAttackersWeight[Them] = 0;
    kingAttackersCountInHand[Them] = kingAttackersWeightInHand[Them] = 0;

    // Remove from kingRing[] the squares defended by two pawns
    kingRing[Us] &= ~dblAttackByPawn;

    kingRing[Us] &= pos.board_bb();
  }


  // Evaluation::pieces() scores pieces of a given color and type

  template<Tracing T> template<Color Us>
  Score Evaluation<T>::pieces(PieceType Pt) {

    constexpr Color     Them = ~Us;
    constexpr Direction Down = -pawn_push(Us);
    constexpr Bitboard OutpostRanks = (Us == WHITE ? Rank4BB | Rank5BB | Rank6BB
                                                   : Rank5BB | Rank4BB | Rank3BB);
<<<<<<< HEAD
    const Square* pl = pos.squares(Us, Pt);

=======
    Bitboard b1 = pos.pieces(Us, Pt);
>>>>>>> 045728a7
    Bitboard b, bb;
    Score score = SCORE_ZERO;

    attackedBy[Us][Pt] = 0;

    while (b1) {
        Square s = pop_lsb(&b1);

        // Find attacked squares, including x-ray attacks for bishops and rooks
        b = Pt == BISHOP ? attacks_bb<BISHOP>(s, pos.pieces() ^ pos.pieces(QUEEN))
          : Pt ==   ROOK && !pos.diagonal_lines() ? attacks_bb<  ROOK>(s, pos.pieces() ^ pos.pieces(QUEEN) ^ pos.pieces(Us, ROOK))
                         : pos.attacks_from(Us, Pt, s);

        // Restrict mobility to actual squares of board
        b &= pos.board_bb(Us, Pt);

        if (pos.blockers_for_king(Us) & s)
            b &= line_bb(pos.square<KING>(Us), s);

        attackedBy2[Us] |= attackedBy[Us][ALL_PIECES] & b;
        attackedBy[Us][Pt] |= b;
        attackedBy[Us][ALL_PIECES] |= b;

        if (b & kingRing[Them])
        {
            kingAttackersCount[Us]++;
            kingAttackersWeight[Us] += KingAttackWeights[std::min(Pt, FAIRY_PIECES)];
            kingAttacksCount[Us] += popcount(b & attackedBy[Them][KING]);
        }

        else if (Pt == ROOK && (file_bb(s) & kingRing[Them]))
            score += RookOnKingRing;

        else if (Pt == BISHOP && (attacks_bb<BISHOP>(s, pos.pieces(PAWN)) & kingRing[Them]))
            score += BishopOnKingRing;

        if (Pt > QUEEN)
             b = (b & pos.pieces()) | (pos.moves_from(Us, Pt, s) & ~pos.pieces() & pos.board_bb());

        int mob = popcount(b & mobilityArea[Us]);

        if (Pt <= QUEEN)
            mobility[Us] += MobilityBonus[Pt - 2][mob];
        else
            mobility[Us] += MaxMobility * (mob - 2) / (8 + mob);

        // Piece promotion bonus
        if (pos.promoted_piece_type(Pt) != NO_PIECE_TYPE)
        {
            Bitboard zone = zone_bb(Us, pos.promotion_rank(), pos.max_rank());
            if (zone & (b | s))
                score += make_score(PieceValue[MG][pos.promoted_piece_type(Pt)] - PieceValue[MG][Pt],
                                    PieceValue[EG][pos.promoted_piece_type(Pt)] - PieceValue[EG][Pt]) / (zone & s && b ? 6 : 12);
        }
        else if (pos.piece_demotion() && pos.unpromoted_piece_on(s))
            score -= make_score(PieceValue[MG][Pt] - PieceValue[MG][pos.unpromoted_piece_on(s)],
                                PieceValue[EG][Pt] - PieceValue[EG][pos.unpromoted_piece_on(s)]) / 4;
        else if (pos.captures_to_hand() && pos.unpromoted_piece_on(s))
            score += make_score(PieceValue[MG][Pt] - PieceValue[MG][pos.unpromoted_piece_on(s)],
                                PieceValue[EG][Pt] - PieceValue[EG][pos.unpromoted_piece_on(s)]) / 8;

        // Penalty if the piece is far from the kings in drop variants
        if ((pos.captures_to_hand() || pos.two_boards()) && pos.count<KING>(Them) && pos.count<KING>(Us))
            score -= KingProximity * distance(s, pos.square<KING>(Us)) * distance(s, pos.square<KING>(Them));

        else if (pos.count<KING>(Us) && (Pt == FERS || Pt == SILVER))
            score -= EndgameKingProximity * (distance(s, pos.square<KING>(Us)) - 2);

        if (Pt == SOLDIER && (pos.pieces(Us, SOLDIER) & rank_bb(s) & adjacent_files_bb(s)))
            score += ConnectedSoldier;

        if (Pt == BISHOP || Pt == KNIGHT)
        {
            // Bonus if the piece is on an outpost square or can reach one
            // Reduced bonus for knights (BadOutpost) if few relevant targets
            bb = OutpostRanks & (attackedBy[Us][PAWN] | shift<Down>(pos.pieces(PAWN)))
                              & ~pe->pawn_attacks_span(Them);
            Bitboard targets = pos.pieces(Them) & ~pos.pieces(PAWN);

            if (   Pt == KNIGHT
                && bb & s & ~CenterFiles // on a side outpost
                && !(b & targets)        // no relevant attacks
                && (!more_than_one(targets & (s & QueenSide ? QueenSide : KingSide))))
                score += BadOutpost;
            else if (bb & s)
                score += Outpost[Pt == BISHOP];
            else if (Pt == KNIGHT && bb & b & ~pos.pieces(Us))
                score += ReachableOutpost;

            // Bonus for a knight or bishop shielded by pawn
            if (shift<Down>(pos.pieces(PAWN)) & s)
                score += MinorBehindPawn;

            // Penalty if the piece is far from the king
            if (pos.count<KING>(Us))
            score -= KingProtector[Pt == BISHOP] * distance(pos.square<KING>(Us), s);

            if (Pt == BISHOP)
            {
                // Penalty according to the number of our pawns on the same color square as the
                // bishop, bigger when the center files are blocked with pawns and smaller
                // when the bishop is outside the pawn chain.
                Bitboard blocked = pos.pieces(Us, PAWN) & shift<Down>(pos.pieces());

                score -= BishopPawns[edge_distance(file_of(s))] * pos.pawns_on_same_color_squares(Us, s)
                                     * (!(attackedBy[Us][PAWN] & s) + popcount(blocked & CenterFiles));

                // Penalty for all enemy pawns x-rayed
                score -= BishopXRayPawns * popcount(attacks_bb<BISHOP>(s) & pos.pieces(Them, PAWN));

                // Bonus for bishop on a long diagonal which can "see" both center squares
                if (more_than_one(attacks_bb<BISHOP>(s, pos.pieces(PAWN)) & Center))
                    score += LongDiagonalBishop;

                // An important Chess960 pattern: a cornered bishop blocked by a friendly
                // pawn diagonally in front of it is a very serious problem, especially
                // when that pawn is also blocked.
                if (   pos.is_chess960()
                    && (s == relative_square(Us, SQ_A1) || s == relative_square(Us, SQ_H1)))
                {
                    Direction d = pawn_push(Us) + (file_of(s) == FILE_A ? EAST : WEST);
                    if (pos.piece_on(s + d) == make_piece(Us, PAWN))
                        score -= !pos.empty(s + d + pawn_push(Us))                ? CorneredBishop * 4
                                : pos.piece_on(s + d + d) == make_piece(Us, PAWN) ? CorneredBishop * 2
                                                                                  : CorneredBishop;
                }
            }
        }

        if (Pt == ROOK)
        {
            // Bonuses for rook on a (semi-)open or closed file
            if (pos.is_on_semiopen_file(Us, s))
            {
                score += RookOnOpenFile[pos.is_on_semiopen_file(Them, s)];
            }
            else
            {
                // If our pawn on this file is blocked, increase penalty
                if ( pos.pieces(Us, PAWN)
                   & shift<Down>(pos.pieces())
                   & file_bb(s))
                {
                    score -= RookOnClosedFile;
                }

                // Penalty when trapped by the king, even more if the king cannot castle
                if (mob <= 3 && pos.count<KING>(Us))
                {
                    File kf = file_of(pos.square<KING>(Us));
                    if ((kf < FILE_E) == (file_of(s) < kf))
                        score -= TrappedRook * (1 + !pos.castling_rights(Us));
                }
            }
        }

        if (Pt == QUEEN)
        {
            // Penalty if any relative pin or discovered attack against the queen
            Bitboard queenPinners;
            if (pos.slider_blockers(pos.pieces(Them, ROOK, BISHOP), s, queenPinners, Them))
                score -= WeakQueen;
        }
    }
    if (T)
        Trace::add(Pt, Us, score);

    return score;
  }

  // Evaluation::hand() scores pieces of a given color and type in hand
  template<Tracing T> template<Color Us>
  Score Evaluation<T>::hand(PieceType pt) {

    constexpr Color Them = ~Us;

    Score score = SCORE_ZERO;

    if (pos.count_in_hand(Us, pt))
    {
        Bitboard b = pos.drop_region(Us, pt) & ~pos.pieces() & (~attackedBy2[Them] | attackedBy[Us][ALL_PIECES]);
        if ((b & kingRing[Them]) && pt != SHOGI_PAWN)
        {
            kingAttackersCountInHand[Us] += pos.count_in_hand(Us, pt);
            kingAttackersWeightInHand[Us] += KingAttackWeights[std::min(pt, FAIRY_PIECES)] * pos.count_in_hand(Us, pt);
            kingAttacksCount[Us] += popcount(b & attackedBy[Them][KING]);
        }
        Bitboard theirHalf = pos.board_bb() & ~forward_ranks_bb(Them, relative_rank(Them, Rank((pos.max_rank() - 1) / 2), pos.max_rank()));
        mobility[Us] += DropMobility * popcount(b & theirHalf & ~attackedBy[Them][ALL_PIECES]);
        if (pos.promoted_piece_type(pt) != NO_PIECE_TYPE && pos.drop_promoted())
            score += make_score(std::max(PieceValue[MG][pos.promoted_piece_type(pt)] - PieceValue[MG][pt], VALUE_ZERO),
                                std::max(PieceValue[EG][pos.promoted_piece_type(pt)] - PieceValue[EG][pt], VALUE_ZERO)) / 4 * pos.count_in_hand(Us, pt);
        if (pos.enclosing_drop())
            mobility[Us] += make_score(500, 500) * popcount(b);

        // Reduce score if there is a deficit of gates
        if (pos.seirawan_gating() && !pos.piece_drops() && pos.count_in_hand(Us, ALL_PIECES) > popcount(pos.gates(Us)))
            score -= make_score(200, 900) / pos.count_in_hand(Us, ALL_PIECES) * (pos.count_in_hand(Us, ALL_PIECES) - popcount(pos.gates(Us)));

        if (pt == SHOGI_PAWN && !pos.shogi_doubled_pawn())
            score -= make_score(50, 20) * std::max(pos.count_with_hand(Us, SHOGI_PAWN) - pos.max_file() - 1, 0);
    }

    return score;
  }

  // Evaluation::king() assigns bonuses and penalties to a king of a given color

  template<Tracing T> template<Color Us>
  Score Evaluation<T>::king() const {

    constexpr Color    Them = ~Us;
    Rank r = relative_rank(Us, std::min(Rank((pos.max_rank() - 1) / 2 + 1), pos.max_rank()), pos.max_rank());
    Bitboard Camp = pos.board_bb() & ~forward_ranks_bb(Us, r);

    if (!pos.count<KING>(Us) || !pos.checking_permitted())
        return SCORE_ZERO;

    Bitboard weak, b1, b2, b3, safe, unsafeChecks = 0;
    Bitboard queenChecks, knightChecks, pawnChecks, otherChecks;
    int kingDanger = 0;
    const Square ksq = pos.square<KING>(Us);

    // Init the score with king shelter and enemy pawns storm
    Score score = pe->king_safety<Us>(pos);

    // Attacked squares defended at most once by our queen or king
    weak =  attackedBy[Them][ALL_PIECES]
          & ~attackedBy2[Us]
          & (~attackedBy[Us][ALL_PIECES] | attackedBy[Us][KING] | attackedBy[Us][QUEEN]);

    // Analyse the safe enemy's checks which are possible on next move
    safe  = ~pos.pieces(Them);
    if (!pos.check_counting() || pos.checks_remaining(Them) > 1)
    safe &= ~attackedBy[Us][ALL_PIECES] | (weak & attackedBy2[Them]);

    b1 = attacks_bb<ROOK  >(ksq, pos.pieces() ^ pos.pieces(Us, QUEEN));
    b2 = attacks_bb<BISHOP>(ksq, pos.pieces() ^ pos.pieces(Us, QUEEN));

    std::function <Bitboard (Color, PieceType)> get_attacks = [this](Color c, PieceType pt) {
        return attackedBy[c][pt] | (pos.piece_drops() && pos.count_in_hand(c, pt) ? pos.drop_region(c, pt) & ~pos.pieces() : Bitboard(0));
    };
    for (PieceType pt : pos.piece_types())
    {
        switch (pt)
        {
        case QUEEN:
            // Enemy queen safe checks: we count them only if they are from squares from
            // which we can't give a rook check, because rook checks are more valuable.
            queenChecks = (b1 | b2)
                        & get_attacks(Them, QUEEN)
                        & pos.board_bb()
                        & safe
                        & ~attackedBy[Us][QUEEN]
                        & ~(b1 & attackedBy[Them][ROOK]);

            if (queenChecks)
                kingDanger += SafeCheck[QUEEN][more_than_one(queenChecks)];
            break;
        case ROOK:
        case BISHOP:
        case KNIGHT:
            knightChecks = attacks_bb(Us, pt, ksq, pos.pieces() ^ pos.pieces(Us, QUEEN)) & get_attacks(Them, pt) & pos.board_bb();
            if (knightChecks & safe)
                kingDanger += SafeCheck[pt][more_than_one(knightChecks & safe)];
            else
                unsafeChecks |= knightChecks;
            break;
        case PAWN:
            if (pos.piece_drops() && pos.count_in_hand(Them, pt))
            {
                pawnChecks = attacks_bb(Us, pt, ksq, pos.pieces()) & ~pos.pieces() & pos.board_bb();
                if (pawnChecks & safe)
                    kingDanger += SafeCheck[PAWN][more_than_one(pawnChecks & safe)];
                else
                    unsafeChecks |= pawnChecks;
            }
            break;
        case SHOGI_PAWN:
        case KING:
            break;
        default:
            otherChecks = attacks_bb(Us, pt, ksq, pos.pieces()) & get_attacks(Them, pt) & pos.board_bb();
            if (otherChecks & safe)
                kingDanger += SafeCheck[FAIRY_PIECES][more_than_one(otherChecks & safe)];
            else
                unsafeChecks |= otherChecks;
        }
    }

    // Virtual piece drops
    if (pos.two_boards() && pos.piece_drops())
    {
        for (PieceType pt : pos.piece_types())
            if (!pos.count_in_hand(Them, pt) && (attacks_bb(Us, pt, ksq, pos.pieces()) & safe & pos.drop_region(Them, pt) & ~pos.pieces()))
            {
                kingDanger += VirtualCheck * 500 / (500 + PieceValue[MG][pt]);
                // Presumably a mate threat
                if (!(attackedBy[Us][KING] & ~(attackedBy[Them][ALL_PIECES] | pos.pieces(Us))))
                    kingDanger += 2000;
            }
    }

    if (pos.check_counting())
        kingDanger += kingDanger * 7 / (3 + pos.checks_remaining(Them));

    Square s = file_of(ksq) == FILE_A ? ksq + EAST : file_of(ksq) == pos.max_file() ? ksq + WEST : ksq;
    Bitboard kingFlank = pos.max_file() == FILE_H ? KingFlank[file_of(ksq)] : file_bb(s) | adjacent_files_bb(s);

    // Find the squares that opponent attacks in our king flank, the squares
    // which they attack twice in that flank, and the squares that we defend.
    b1 = attackedBy[Them][ALL_PIECES] & kingFlank & Camp;
    b2 = b1 & attackedBy2[Them];
    b3 = attackedBy[Us][ALL_PIECES] & kingFlank & Camp;

    int kingFlankAttack  = popcount(b1) + popcount(b2);
    int kingFlankDefense = popcount(b3);

    kingDanger +=        kingAttackersCount[Them] * kingAttackersWeight[Them]
                 +       kingAttackersCountInHand[Them] * kingAttackersWeight[Them]
                 +       kingAttackersCount[Them] * kingAttackersWeightInHand[Them]
                 + 185 * popcount(kingRing[Us] & (weak | ~pos.board_bb(Us, KING))) * (1 + pos.captures_to_hand() + pos.check_counting())
                 + 148 * popcount(unsafeChecks) * (1 + pos.check_counting())
                 +  98 * popcount(pos.blockers_for_king(Us))
                 +  69 * kingAttacksCount[Them] * (2 + 8 * pos.check_counting() + pos.captures_to_hand()) / 2
                 +   3 * kingFlankAttack * kingFlankAttack / 8
                 +       mg_value(mobility[Them] - mobility[Us])
                 - 873 * !(pos.major_pieces(Them) || pos.captures_to_hand())
                       * 2 / (2 + 2 * pos.check_counting() + 2 * pos.two_boards() + 2 * pos.makpong()
                                + (pos.king_type() != KING) * (pos.diagonal_lines() ? 1 : 2))
                 - 100 * bool(attackedBy[Us][KNIGHT] & attackedBy[Us][KING])
                 -   6 * mg_value(score) / 8
                 -   4 * kingFlankDefense
                 +  37;

    // Transform the kingDanger units into a Score, and subtract it from the evaluation
    if (kingDanger > 100)
        score -= make_score(std::min(kingDanger, 3500) * kingDanger / 4096, kingDanger / 16);

    // Penalty when our king is on a pawnless flank
    if (!(pos.pieces(PAWN) & kingFlank))
        score -= PawnlessFlank;

    // Penalty if king flank is under attack, potentially moving toward the king
    score -= FlankAttacks * kingFlankAttack * (1 + 5 * pos.captures_to_hand() + pos.check_counting());

    if (pos.check_counting())
        score += make_score(0, mg_value(score) * 2 / (2 + pos.checks_remaining(Them)));

    if (pos.king_type() == WAZIR)
        score += make_score(0, mg_value(score) / 2);

    // For drop games, king danger is independent of game phase, but dependent on material density
    if (pos.captures_to_hand() || pos.two_boards())
        score = make_score(mg_value(score) * me->material_density() / 11000,
                           mg_value(score) * me->material_density() / 11000);

    if (T)
        Trace::add(KING, Us, score);

    return score;
  }


  // Evaluation::threats() assigns bonuses according to the types of the
  // attacking and the attacked pieces.

  template<Tracing T> template<Color Us>
  Score Evaluation<T>::threats() const {

    constexpr Color     Them     = ~Us;
    constexpr Direction Up       = pawn_push(Us);
    constexpr Bitboard  TRank3BB = (Us == WHITE ? Rank3BB : Rank6BB);

    Bitboard b, weak, defended, nonPawnEnemies, stronglyProtected, safe;
    Score score = SCORE_ZERO;

    // Bonuses for variants with mandatory captures
    if (pos.must_capture())
    {
        // Penalties for possible captures
        Bitboard captures = attackedBy[Us][ALL_PIECES] & pos.pieces(Them);
        if (captures)
            score -= make_score(2000, 2000) / (1 + popcount(captures & attackedBy[Them][ALL_PIECES] & ~attackedBy2[Us]));

        // Bonus if we threaten to force captures
        Bitboard moves = 0, piecebb = pos.pieces(Us);
        while (piecebb)
        {
            Square s = pop_lsb(&piecebb);
            if (type_of(pos.piece_on(s)) != KING)
                moves |= pos.moves_from(Us, type_of(pos.piece_on(s)), s);
        }
        score += make_score(200, 200) * popcount(attackedBy[Them][ALL_PIECES] & moves & ~pos.pieces());
        score += make_score(200, 220) * popcount(attackedBy[Them][ALL_PIECES] & moves & ~pos.pieces() & ~attackedBy2[Us]);
    }

    // Extinction threats
    if (pos.extinction_value() == -VALUE_MATE)
    {
        Bitboard bExt = attackedBy[Us][ALL_PIECES] & pos.pieces(Them);
        while (bExt)
        {
            PieceType pt = type_of(pos.piece_on(pop_lsb(&bExt)));
            int denom = std::max(pos.count_with_hand(Them, pt) - pos.extinction_piece_count(), 1);
            if (pos.extinction_piece_types().find(pt) != pos.extinction_piece_types().end())
                score += make_score(1000, 1000) / (denom * denom);
        }
    }

    // Non-pawn enemies
    nonPawnEnemies = pos.pieces(Them) & ~pos.pieces(PAWN, SHOGI_PAWN) & ~pos.pieces(SOLDIER);

    // Squares strongly protected by the enemy, either because they defend the
    // square with a pawn, or because they defend the square twice and we don't.
    stronglyProtected =  (attackedBy[Them][PAWN] | attackedBy[Them][SHOGI_PAWN] | attackedBy[Them][SOLDIER])
                       | (attackedBy2[Them] & ~attackedBy2[Us]);

    // Non-pawn enemies, strongly protected
    defended = nonPawnEnemies & stronglyProtected;

    // Enemies not strongly protected and under our attack
    weak = pos.pieces(Them) & ~stronglyProtected & attackedBy[Us][ALL_PIECES];

    // Bonus according to the kind of attacking pieces
    if (defended | weak)
    {
        b = (defended | weak) & (attackedBy[Us][KNIGHT] | attackedBy[Us][BISHOP]);
        while (b)
            score += ThreatByMinor[type_of(pos.piece_on(pop_lsb(&b)))];

        b = weak & attackedBy[Us][ROOK];
        while (b)
            score += ThreatByRook[type_of(pos.piece_on(pop_lsb(&b)))];

        if (weak & attackedBy[Us][KING])
            score += ThreatByKing;

        b =  ~attackedBy[Them][ALL_PIECES]
           | (nonPawnEnemies & attackedBy2[Us]);
        score += Hanging * popcount(weak & b);

        // Additional bonus if weak piece is only protected by a queen
        score += WeakQueenProtection * popcount(weak & attackedBy[Them][QUEEN]);
    }

    // Bonus for restricting their piece moves
    b =   attackedBy[Them][ALL_PIECES]
       & ~stronglyProtected
       &  attackedBy[Us][ALL_PIECES];
    score += RestrictedPiece * popcount(b);

    // Protected or unattacked squares
    safe = ~attackedBy[Them][ALL_PIECES] | attackedBy[Us][ALL_PIECES];

    // Bonus for attacking enemy pieces with our relatively safe pawns
    b = pos.pieces(Us, PAWN) & safe;
    b = pawn_attacks_bb<Us>(b) & nonPawnEnemies;
    score += ThreatBySafePawn * popcount(b);

    // Find squares where our pawns can push on the next move
    b  = shift<Up>(pos.pieces(Us, PAWN)) & ~pos.pieces();
    b |= shift<Up>(b & TRank3BB) & ~pos.pieces();

    // Keep only the squares which are relatively safe
    b &= ~attackedBy[Them][PAWN] & safe;

    // Bonus for safe pawn threats on the next move
    b = (pawn_attacks_bb<Us>(b) | shift<Up>(shift<Up>(pos.pieces(Us, SHOGI_PAWN, SOLDIER)))) & nonPawnEnemies;
    score += ThreatByPawnPush * popcount(b);

    // Bonus for threats on the next moves against enemy queen
    if (pos.count<QUEEN>(Them) == 1)
    {
        bool queenImbalance = pos.count<QUEEN>() == 1;

        Square s = pos.square<QUEEN>(Them);
        safe =   mobilityArea[Us]
              & ~pos.pieces(Us, PAWN)
              & ~stronglyProtected;

        b = attackedBy[Us][KNIGHT] & attacks_bb<KNIGHT>(s);

        score += KnightOnQueen * popcount(b & safe) * (1 + queenImbalance);

        b =  (attackedBy[Us][BISHOP] & attacks_bb<BISHOP>(s, pos.pieces()))
           | (attackedBy[Us][ROOK  ] & attacks_bb<ROOK  >(s, pos.pieces()));

        score += SliderOnQueen * popcount(b & safe & attackedBy2[Us]) * (1 + queenImbalance);
    }

    if (T)
        Trace::add(THREAT, Us, score);

    return score;
  }

  // Evaluation::passed() evaluates the passed pawns and candidate passed
  // pawns of the given color.

  template<Tracing T> template<Color Us>
  Score Evaluation<T>::passed() const {

    constexpr Color     Them = ~Us;
    constexpr Direction Up   = pawn_push(Us);
    constexpr Direction Down = -Up;

    auto king_proximity = [&](Color c, Square s) {
      return pos.extinction_value() == VALUE_MATE ? 0 : pos.count<KING>(c) ? std::min(distance(pos.square<KING>(c), s), 5) : 5;
    };

    Bitboard b, bb, squaresToQueen, unsafeSquares, blockedPassers, helpers;
    Score score = SCORE_ZERO;

    b = pe->passed_pawns(Us);

    blockedPassers = b & shift<Down>(pos.pieces(Them, PAWN));
    if (blockedPassers)
    {
        helpers =  shift<Up>(pos.pieces(Us, PAWN))
                 & ~pos.pieces(Them)
                 & (~attackedBy2[Them] | attackedBy[Us][ALL_PIECES]);

        // Remove blocked candidate passers that don't have help to pass
        b &=  ~blockedPassers
            | shift<WEST>(helpers)
            | shift<EAST>(helpers);
    }

    while (b)
    {
        Square s = pop_lsb(&b);

        assert(!(pos.pieces(Them, PAWN) & forward_file_bb(Us, s + Up)));

        int r = std::max(RANK_8 - std::max(pos.promotion_rank() - relative_rank(Us, s, pos.max_rank()), 0), 0);

        Score bonus = PassedRank[r];

        if (r > RANK_3)
        {
            int w = 5 * r - 13;
            Square blockSq = s + Up;

            // Adjust bonus based on the king's proximity
            bonus += make_score(0, (  king_proximity(Them, blockSq) * 19 / 4
                                    - king_proximity(Us,   blockSq) *  2) * w);

            // If blockSq is not the queening square then consider also a second push
            if (r != RANK_7)
                bonus -= make_score(0, king_proximity(Us, blockSq + Up) * w);

            // If the pawn is free to advance, then increase the bonus
            if (pos.empty(blockSq))
            {
                squaresToQueen = forward_file_bb(Us, s);
                unsafeSquares = passed_pawn_span(Us, s);

                bb = forward_file_bb(Them, s) & pos.pieces(ROOK, QUEEN);

                if (!(pos.pieces(Them) & bb))
                    unsafeSquares &= attackedBy[Them][ALL_PIECES];

                // If there are no enemy attacks on passed pawn span, assign a big bonus.
                // Otherwise assign a smaller bonus if the path to queen is not attacked
                // and even smaller bonus if it is attacked but block square is not.
                int k = !unsafeSquares                    ? 35 :
                        !(unsafeSquares & squaresToQueen) ? 20 :
                        !(unsafeSquares & blockSq)        ?  9 :
                                                             0 ;

                // Assign a larger bonus if the block square is defended
                if ((pos.pieces(Us) & bb) || (attackedBy[Us][ALL_PIECES] & blockSq))
                    k += 5;

                bonus += make_score(k * w, k * w);
            }
        } // r > RANK_3

        score += bonus - PassedFile * edge_distance(file_of(s), pos.max_file());
    }

    // Scale by maximum promotion piece value
    Value maxMg = VALUE_ZERO, maxEg = VALUE_ZERO;
    for (PieceType pt : pos.promotion_piece_types())
    {
        maxMg = std::max(maxMg, PieceValue[MG][pt]);
        maxEg = std::max(maxEg, PieceValue[EG][pt]);
    }
    score = make_score(mg_value(score) * int(maxMg - PawnValueMg) / (QueenValueMg - PawnValueMg),
                       eg_value(score) * int(maxEg - PawnValueEg) / (QueenValueEg - PawnValueEg));

    // Score passed shogi pawns
    const Square* pl = pos.squares(Us, SHOGI_PAWN);
    Square s;

    PieceType pt = pos.promoted_piece_type(SHOGI_PAWN);
    if (pt != NO_PIECE_TYPE)
    {
        while ((s = *pl++) != SQ_NONE)
        {
            if ((pos.pieces(Them, SHOGI_PAWN) & forward_file_bb(Us, s)) || relative_rank(Us, s, pos.max_rank()) == pos.max_rank())
                continue;

            Square blockSq = s + Up;
            int d = std::max(pos.promotion_rank() - relative_rank(Us, s, pos.max_rank()), 1);
            d += !!(attackedBy[Them][ALL_PIECES] & ~attackedBy2[Us] & blockSq);
            score += make_score(PieceValue[MG][pt], PieceValue[EG][pt]) / (4 * d * d);
        }
    }

    if (T)
        Trace::add(PASSED, Us, score);

    return score;
  }


  // Evaluation::space() computes a space evaluation for a given side, aiming to improve game
  // play in the opening. It is based on the number of safe squares on the four central files
  // on ranks 2 to 4. Completely safe squares behind a friendly pawn are counted twice.
  // Finally, the space bonus is multiplied by a weight which decreases according to occupancy.

  template<Tracing T> template<Color Us>
  Score Evaluation<T>::space() const {

    bool pawnsOnly = !(pos.pieces(Us) ^ pos.pieces(Us, PAWN));

    // Early exit if, for example, both queens or 6 minor pieces have been exchanged
    if (pos.non_pawn_material() < SpaceThreshold && !pos.captures_to_hand() && !pawnsOnly && pos.double_step_enabled())
        return SCORE_ZERO;

    constexpr Color Them     = ~Us;
    constexpr Direction Down = -pawn_push(Us);
    constexpr Bitboard SpaceMask =
      Us == WHITE ? CenterFiles & (Rank2BB | Rank3BB | Rank4BB)
                  : CenterFiles & (Rank7BB | Rank6BB | Rank5BB);

    // Find the available squares for our pieces inside the area defined by SpaceMask
    Bitboard safe =   SpaceMask
                   & ~pos.pieces(Us, PAWN)
                   & ~attackedBy[Them][PAWN];

    // Find all squares which are at most three squares behind some friendly pawn
    Bitboard behind = pos.pieces(Us, PAWN);
    behind |= shift<Down>(behind);
    behind |= shift<Down+Down>(behind);

    if (pawnsOnly)
    {
        safe = pos.board_bb() & ((attackedBy2[Us] & ~attackedBy2[Them]) | (attackedBy[Us][PAWN] & ~pos.pieces(Us, PAWN)));
        behind = 0;
    }
    int bonus = popcount(safe) + popcount(behind & safe & ~attackedBy[Them][ALL_PIECES]);
    int weight = pos.count<ALL_PIECES>(Us) - 3 + std::min(pe->blocked_count(), 9);
    Score score = make_score(bonus * weight * weight / 16, 0);

    if (pos.capture_the_flag(Us))
        score += make_score(200, 200) * popcount(behind & safe & pos.capture_the_flag(Us));

    if (T)
        Trace::add(SPACE, Us, score);

    return score;
  }


  // Evaluation::variant() computes variant-specific evaluation bonuses for a given side.

  template<Tracing T> template<Color Us>
  Score Evaluation<T>::variant() const {

    constexpr Color Them = ~Us;
    constexpr Direction Down = pawn_push(Them);

    Score score = SCORE_ZERO;

    // Capture the flag
    if (pos.capture_the_flag(Us))
    {
        PieceType ptCtf = pos.capture_the_flag_piece();
        Bitboard ctfPieces = pos.pieces(Us, ptCtf);
        Bitboard ctfTargets = pos.capture_the_flag(Us) & pos.board_bb();
        Bitboard onHold = 0;
        Bitboard onHold2 = 0;
        Bitboard processed = 0;
        Bitboard blocked = pos.pieces(Us, PAWN) | attackedBy[Them][ALL_PIECES];
        Bitboard doubleBlocked =  attackedBy2[Them]
                                | (pos.pieces(Us, PAWN) & (shift<Down>(pos.pieces()) | attackedBy[Them][ALL_PIECES]))
                                | (pos.pieces(Them) & pe->pawn_attacks(Them))
                                | (pawn_attacks_bb<Them>(pos.pieces(Them, PAWN) & pe->pawn_attacks(Them)));
        Bitboard inaccessible = pos.pieces(Us, PAWN) & shift<Down>(pos.pieces(Them, PAWN));
        // Traverse all paths of the CTF pieces to the CTF targets.
        // Put squares that are attacked or occupied on hold for one iteration.
        for (int dist = 0; (ctfPieces || onHold || onHold2) && (ctfTargets & ~processed); dist++)
        {
            int wins = popcount(ctfTargets & ctfPieces);
            if (wins)
                score += make_score(4000, 4000) * wins / (wins + dist * dist);
            Bitboard current = ctfPieces & ~ctfTargets;
            processed |= ctfPieces;
            ctfPieces = onHold & ~processed;
            onHold = onHold2 & ~processed;
            onHold2 = 0;
            while (current)
            {
                Square s = pop_lsb(&current);
                Bitboard attacks = (  (PseudoAttacks[Us][ptCtf][s] & pos.pieces())
                                    | (PseudoMoves[Us][ptCtf][s] & ~pos.pieces())) & ~processed & pos.board_bb();
                ctfPieces |= attacks & ~blocked;
                onHold |= attacks & ~doubleBlocked;
                onHold2 |= attacks & ~inaccessible;
            }
        }
    }

    // nCheck
    if (pos.check_counting())
    {
        int remainingChecks = pos.checks_remaining(Us);
        assert(remainingChecks > 0);
        score += make_score(3600, 1000) / (remainingChecks * remainingChecks);
    }

    // Extinction
    if (pos.extinction_value() != VALUE_NONE)
    {
        for (PieceType pt : pos.extinction_piece_types())
            if (pt != ALL_PIECES)
            {
                int denom = std::max(pos.count(Us, pt) - pos.extinction_piece_count(), 1);
                if (pos.count(Them, pt) >= pos.extinction_opponent_piece_count() || pos.two_boards())
                    score += make_score(1000000 / (500 + PieceValue[MG][pt]),
                                        1000000 / (500 + PieceValue[EG][pt])) / (denom * denom)
                            * (pos.extinction_value() / VALUE_MATE);
            }
            else if (pos.extinction_value() == VALUE_MATE)
                score += make_score(pos.non_pawn_material(Us), pos.non_pawn_material(Us)) / pos.count<ALL_PIECES>(Us);
            else if (pos.count<PAWN>(Us) == pos.count<ALL_PIECES>(Us))
            {
                // Pawns easy to stop/capture
                int l = 0, m = 0, r = popcount(pos.pieces(Us, PAWN) & file_bb(FILE_A));
                for (File f = FILE_A; f <= pos.max_file(); ++f)
                {
                    l = m; m = r; r = popcount(pos.pieces(Us, PAWN) & shift<EAST>(file_bb(f)));
                    score -= make_score(80 - 10 * (edge_distance(f, pos.max_file()) % 2),
                                        80 - 15 * (edge_distance(f, pos.max_file()) % 2)) * m / (1 + l * r);
                }
            }
            else if (pos.count<PAWN>(Them) == pos.count<ALL_PIECES>(Them) && pos.pieces(Us, ROOK, QUEEN))
            {
                // Add a bonus according to how close we are to breaking through the pawn wall
                int dist = 8;
                Bitboard breakthroughs = attackedBy[Us][ALL_PIECES] & rank_bb(relative_rank(Us, pos.max_rank(), pos.max_rank()));
                if (breakthroughs)
                    dist = attackedBy[Us][QUEEN] & breakthroughs ? 0 : 1;
                else for (File f = FILE_A; f <= pos.max_file(); ++f)
                    dist = std::min(dist, popcount(pos.pieces(PAWN) & file_bb(f)));
                score += make_score(70, 70) * pos.count<PAWN>(Them) / (1 + dist * dist) / (pos.pieces(Us, QUEEN) ? 2 : 4);
            }
    }

    // Connect-n
    if (pos.connect_n() > 0)
    {
        for (Direction d : {NORTH, NORTH_EAST, EAST, SOUTH_EAST})
        {
            // Find sufficiently large gaps
            Bitboard b = pos.board_bb() & ~pos.pieces(Them);
            for (int i = 1; i < pos.connect_n(); i++)
                b &= shift(d, b);
            // Count number of pieces per gap
            while (b)
            {
                Square s = pop_lsb(&b);
                int c = 0;
                for (int j = 0; j < pos.connect_n(); j++)
                    if (pos.pieces(Us) & (s - j * d))
                        c++;
                score += make_score(200, 200)  * c / (pos.connect_n() - c) / (pos.connect_n() - c);
            }
        }
    }

    // Potential piece flips
    if (pos.flip_enclosed_pieces())
    {
        // Stable pieces
        if (pos.flip_enclosed_pieces() == REVERSI)
        {
            Bitboard edges = (FileABB | file_bb(pos.max_file()) | Rank1BB | rank_bb(pos.max_rank())) & pos.board_bb();
            Bitboard edgePieces = pos.pieces(Us) & edges;
            while (edgePieces)
            {
                Bitboard connectedEdge = attacks_bb(Us, ROOK, pop_lsb(&edgePieces), ~(pos.pieces(Us) & edges)) & edges;
                if (!more_than_one(connectedEdge & ~pos.pieces(Us)))
                    score += make_score(300, 300);
                else if (!(connectedEdge & ~pos.pieces()))
                    score += make_score(200, 200);
            }
        }

        // Unstable
        Bitboard unstable = 0;
        Bitboard drops = pos.drop_region(Them, IMMOBILE_PIECE);
        while (drops)
        {
            Square s = pop_lsb(&drops);
            if (pos.flip_enclosed_pieces() == REVERSI)
            {
                Bitboard b = attacks_bb(Them, QUEEN, s, ~pos.pieces(Us)) & ~PseudoAttacks[Them][KING][s] & pos.pieces(Them);
                while(b)
                    unstable |= between_bb(s, pop_lsb(&b));
            }
            else
                unstable |= PseudoAttacks[Them][KING][s] & pos.pieces(Us);
        }
        score -= make_score(200, 200) * popcount(unstable);
    }

    if (T)
        Trace::add(VARIANT, Us, score);

    return score;
  }


  // Evaluation::winnable() adjusts the midgame and endgame score components, based on
  // the known attacking/defending status of the players. The final value is derived
  // by interpolation from the midgame and endgame values.

  template<Tracing T>
  Value Evaluation<T>::winnable(Score score) const {

    // No initiative bonus for extinction variants
    int complexity = 0;
    bool pawnsOnBothFlanks = true;
    if (pos.extinction_value() == VALUE_NONE && !pos.captures_to_hand() && !pos.connect_n() && !pos.material_counting())
    {
    int outflanking = !pos.count<KING>(WHITE) || !pos.count<KING>(BLACK) ? 0
                     :  distance<File>(pos.square<KING>(WHITE), pos.square<KING>(BLACK))
                      - distance<Rank>(pos.square<KING>(WHITE), pos.square<KING>(BLACK));

        pawnsOnBothFlanks =   (pos.pieces(PAWN) & QueenSide)
                            && (pos.pieces(PAWN) & KingSide);

    bool almostUnwinnable =   outflanking < 0
                           && pos.stalemate_value() == VALUE_DRAW
                           && !pawnsOnBothFlanks;

    bool infiltration =   (pos.count<KING>(WHITE) && rank_of(pos.square<KING>(WHITE)) > RANK_4)
                       || (pos.count<KING>(BLACK) && rank_of(pos.square<KING>(BLACK)) < RANK_5);

    // Compute the initiative bonus for the attacking side
    complexity =       9 * pe->passed_count()
                    + 12 * pos.count<PAWN>()
                    + 15 * pos.count<SOLDIER>()
                    +  9 * outflanking
                    + 21 * pawnsOnBothFlanks
                    + 24 * infiltration
                    + 51 * !pos.non_pawn_material()
                    - 43 * almostUnwinnable
                    -110 ;
    }

    Value mg = mg_value(score);
    Value eg = eg_value(score);

    // Now apply the bonus: note that we find the attacking side by extracting the
    // sign of the midgame or endgame values, and that we carefully cap the bonus
    // so that the midgame and endgame scores do not change sign after the bonus.
    int u = ((mg > 0) - (mg < 0)) * std::clamp(complexity + 50, -abs(mg), 0);
    int v = ((eg > 0) - (eg < 0)) * std::max(complexity, -abs(eg));

    mg += u;
    eg += v;

    // Compute the scale factor for the winning side
    Color strongSide = eg > VALUE_DRAW ? WHITE : BLACK;
    int sf = me->scale_factor(pos, strongSide);

    // If scale factor is not already specific, scale down via general heuristics
    if (sf == SCALE_FACTOR_NORMAL && !pos.captures_to_hand() && !pos.material_counting())
    {
        if (pos.opposite_bishops())
        {
            if (   pos.non_pawn_material(WHITE) == BishopValueMg
                && pos.non_pawn_material(BLACK) == BishopValueMg)
                sf = 18 + 4 * popcount(pe->passed_pawns(strongSide));
            else
                sf = 22 + 3 * pos.count<ALL_PIECES>(strongSide);
        }
        else if (  pos.non_pawn_material(WHITE) == RookValueMg
                && pos.non_pawn_material(BLACK) == RookValueMg
                && pos.count<PAWN>(strongSide) - pos.count<PAWN>(~strongSide) <= 1
                && bool(KingSide & pos.pieces(strongSide, PAWN)) != bool(QueenSide & pos.pieces(strongSide, PAWN))
                && pos.count<KING>(~strongSide)
                && (attacks_bb<KING>(pos.square<KING>(~strongSide)) & pos.pieces(~strongSide, PAWN)))
            sf = 36;
        else if (pos.count<QUEEN>() == 1)
            sf = 37 + 3 * (pos.count<QUEEN>(WHITE) == 1 ? pos.count<BISHOP>(BLACK) + pos.count<KNIGHT>(BLACK)
                                                        : pos.count<BISHOP>(WHITE) + pos.count<KNIGHT>(WHITE));
        else
            sf = std::min(sf, 36 + 7 * (pos.count<PAWN>(strongSide) + pos.count<SOLDIER>(strongSide))) - 4 * !pawnsOnBothFlanks;

        sf -= 4 * !pawnsOnBothFlanks;
    }

    // Interpolate between the middlegame and (scaled by 'sf') endgame score
    v =  mg * int(me->game_phase())
       + eg * int(PHASE_MIDGAME - me->game_phase()) * ScaleFactor(sf) / SCALE_FACTOR_NORMAL;
    v /= PHASE_MIDGAME;

    if (T)
    {
        Trace::add(WINNABLE, make_score(u, eg * ScaleFactor(sf) / SCALE_FACTOR_NORMAL - eg_value(score)));
        Trace::add(TOTAL, make_score(mg, eg * ScaleFactor(sf) / SCALE_FACTOR_NORMAL));
    }

    return Value(v);
  }


  // Evaluation::value() is the main function of the class. It computes the various
  // parts of the evaluation and returns the value of the position from the point
  // of view of the side to move.

  template<Tracing T>
  Value Evaluation<T>::value() {

    assert(!pos.checkers());
    assert(!pos.is_immediate_game_end());

    // Probe the material hash table
    me = Material::probe(pos);

    // If we have a specialized evaluation function for the current material
    // configuration, call it and return.
    if (me->specialized_eval_exists())
        return me->evaluate(pos);

    // Initialize score by reading the incrementally updated scores included in
    // the position object (material + piece square tables) and the material
    // imbalance. Score is computed internally from the white point of view.
    Score score = pos.psq_score();
    if (T)
        Trace::add(MATERIAL, score);
    score += me->imbalance() + pos.this_thread()->contempt;

    // Probe the pawn hash table
    pe = Pawns::probe(pos);
    score += pe->pawn_score(WHITE) - pe->pawn_score(BLACK);

    // Early exit if score is high
    auto lazy_skip = [&](Value lazyThreshold) {
        return abs(mg_value(score) + eg_value(score)) / 2 > lazyThreshold + pos.non_pawn_material() / 64;
    };

    if (lazy_skip(LazyThreshold1) && Options["UCI_Variant"] == "chess")
        goto make_v;

    // Main evaluation begins here
    initialize<WHITE>();
    initialize<BLACK>();

    // Pieces evaluated first (also populates attackedBy, attackedBy2).
    // For unused piece types, we still need to set attack bitboard to zero.
    for (PieceType pt = KNIGHT; pt < KING; ++pt)
        if (pt != SHOGI_PAWN)
            score += pieces<WHITE>(pt) - pieces<BLACK>(pt);

    // Evaluate pieces in hand once attack tables are complete
    if (pos.piece_drops() || pos.seirawan_gating())
        for (PieceType pt = PAWN; pt < KING; ++pt)
            score += hand<WHITE>(pt) - hand<BLACK>(pt);

    score += (mobility[WHITE] - mobility[BLACK]) * (1 + pos.captures_to_hand() + pos.must_capture() + pos.check_counting());

    // More complex interactions that require fully populated attack bitboards
    score +=  king<   WHITE>() - king<   BLACK>()
            + passed< WHITE>() - passed< BLACK>()
            + variant<WHITE>() - variant<BLACK>();

    if (lazy_skip(LazyThreshold2) && Options["UCI_Variant"] == "chess")
        goto make_v;

    score +=  threats<WHITE>() - threats<BLACK>()
            + space<  WHITE>() - space<  BLACK>();

make_v:
    // Derive single value from mg and eg parts of score
    Value v = winnable(score);

    // In case of tracing add all remaining individual evaluation terms
    if (T)
    {
        Trace::add(IMBALANCE, me->imbalance());
        Trace::add(PAWN, pe->pawn_score(WHITE), pe->pawn_score(BLACK));
        Trace::add(MOBILITY, mobility[WHITE], mobility[BLACK]);
    }

    // Evaluation grain
    v = (v / 16) * 16;

    // Side to move point of view
    v = (pos.side_to_move() == WHITE ? v : -v) + Eval::tempo_value(pos);

    return v;
  }

} // namespace


/// tempo_value() returns the evaluation offset for the side to move

Value Eval::tempo_value(const Position& pos) {
  return Tempo * (1 + 4 * pos.captures_to_hand());
}


/// evaluate() is the evaluator for the outer world. It returns a static
/// evaluation of the position from the point of view of the side to move.

Value Eval::evaluate(const Position& pos) {

  Value v;

  if (!Eval::useNNUE)
      v = Evaluation<NO_TRACE>(pos).value();
  else
  {
      // Scale and shift NNUE for compatibility with search and classical evaluation
      auto  adjusted_NNUE = [&](){
         int mat = pos.non_pawn_material() + PawnValueMg * pos.count<PAWN>();
         return NNUE::evaluate(pos) * (720 + mat / 32) / 1024 + Tempo;
      };

      // If there is PSQ imbalance use classical eval, with small probability if it is small
      Value psq = Value(abs(eg_value(pos.psq_score())));
      int   r50 = 16 + pos.rule50_count();
      bool  pure = pos.capture_the_flag_piece() && pos.checking_permitted();
      bool  largePsq = psq * 16 > (NNUEThreshold1 + pos.non_pawn_material() / 64) * r50 && !pure;
      bool  classical = largePsq || (psq > PawnValueMg / 4 && !(pos.this_thread()->nodes & 0xB) && !pure);

      bool strongClassical = pos.non_pawn_material() < 2 * RookValueMg && pos.count<PAWN>() < 2;

      v = classical || strongClassical ? Evaluation<NO_TRACE>(pos).value() : adjusted_NNUE();

      // If the classical eval is small and imbalance large, use NNUE nevertheless.
      // For the case of opposite colored bishops, switch to NNUE eval with
      // small probability if the classical eval is less than the threshold.
      if (   largePsq && !strongClassical
          && (   abs(v) * 16 < NNUEThreshold2 * r50
              || (   pos.opposite_bishops()
                  && abs(v) * 16 < (NNUEThreshold1 + pos.non_pawn_material() / 64) * r50
                  && !(pos.this_thread()->nodes & 0xB))))
          v = adjusted_NNUE();
  }

  // Damp down the evaluation linearly when shuffling
  if (pos.n_move_rule())
  {
      v = v * (2 * pos.n_move_rule() - pos.rule50_count()) / (2 * pos.n_move_rule());
      if (pos.material_counting())
          v += pos.material_counting_result() / (10 * std::max(2 * pos.n_move_rule() - pos.rule50_count(), 1));
  }

  // Guarantee evaluation does not hit the tablebase range
  v = std::clamp(v, VALUE_TB_LOSS_IN_MAX_PLY + 1, VALUE_TB_WIN_IN_MAX_PLY - 1);

  return v;
}

/// trace() is like evaluate(), but instead of returning a value, it returns
/// a string (suitable for outputting to stdout) that contains the detailed
/// descriptions and values of each evaluation term. Useful for debugging.
/// Trace scores are from white's point of view

std::string Eval::trace(const Position& pos) {

  if (pos.checkers())
      return "Final evaluation: none (in check)";

  std::stringstream ss;
  ss << std::showpoint << std::noshowpos << std::fixed << std::setprecision(2);

  Value v;

  std::memset(scores, 0, sizeof(scores));

  pos.this_thread()->contempt = SCORE_ZERO; // Reset any dynamic contempt

  v = Evaluation<TRACE>(pos).value();

  ss << std::showpoint << std::noshowpos << std::fixed << std::setprecision(2)
     << "     Term    |    White    |    Black    |    Total   \n"
     << "             |   MG    EG  |   MG    EG  |   MG    EG \n"
     << " ------------+-------------+-------------+------------\n"
     << "    Material | " << Term(MATERIAL)
     << "   Imbalance | " << Term(IMBALANCE)
     << "       Pawns | " << Term(PAWN)
     << "     Knights | " << Term(KNIGHT)
     << "     Bishops | " << Term(BISHOP)
     << "       Rooks | " << Term(ROOK)
     << "      Queens | " << Term(QUEEN)
     << "    Mobility | " << Term(MOBILITY)
     << " King safety | " << Term(KING)
     << "     Threats | " << Term(THREAT)
     << "      Passed | " << Term(PASSED)
     << "       Space | " << Term(SPACE)
     << "     Variant | " << Term(VARIANT)
     << "    Winnable | " << Term(WINNABLE)
     << " ------------+-------------+-------------+------------\n"
     << "       Total | " << Term(TOTAL);

  v = pos.side_to_move() == WHITE ? v : -v;

  ss << "\nClassical evaluation: " << to_cp(v) << " (white side)\n";

  if (Eval::useNNUE)
  {
      v = NNUE::evaluate(pos);
      v = pos.side_to_move() == WHITE ? v : -v;
      ss << "\nNNUE evaluation:      " << to_cp(v) << " (white side)\n";
  }

  v = evaluate(pos);
  v = pos.side_to_move() == WHITE ? v : -v;
  ss << "\nFinal evaluation:     " << to_cp(v) << " (white side)\n";

  return ss.str();
}<|MERGE_RESOLUTION|>--- conflicted
+++ resolved
@@ -442,12 +442,7 @@
     constexpr Direction Down = -pawn_push(Us);
     constexpr Bitboard OutpostRanks = (Us == WHITE ? Rank4BB | Rank5BB | Rank6BB
                                                    : Rank5BB | Rank4BB | Rank3BB);
-<<<<<<< HEAD
-    const Square* pl = pos.squares(Us, Pt);
-
-=======
     Bitboard b1 = pos.pieces(Us, Pt);
->>>>>>> 045728a7
     Bitboard b, bb;
     Score score = SCORE_ZERO;
 
@@ -1041,14 +1036,13 @@
                        eg_value(score) * int(maxEg - PawnValueEg) / (QueenValueEg - PawnValueEg));
 
     // Score passed shogi pawns
-    const Square* pl = pos.squares(Us, SHOGI_PAWN);
-    Square s;
-
     PieceType pt = pos.promoted_piece_type(SHOGI_PAWN);
     if (pt != NO_PIECE_TYPE)
     {
-        while ((s = *pl++) != SQ_NONE)
-        {
+        b = pos.pieces(Us, SHOGI_PAWN);
+        while (b)
+        {
+            Square s = pop_lsb(&b);
             if ((pos.pieces(Them, SHOGI_PAWN) & forward_file_bb(Us, s)) || relative_rank(Us, s, pos.max_rank()) == pos.max_rank())
                 continue;
 
