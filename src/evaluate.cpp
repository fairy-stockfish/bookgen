/*
  Stockfish, a UCI chess playing engine derived from Glaurung 2.1
  Copyright (C) 2004-2008 Tord Romstad (Glaurung author)
  Copyright (C) 2008-2015 Marco Costalba, Joona Kiiski, Tord Romstad
  Copyright (C) 2015-2020 Marco Costalba, Joona Kiiski, Gary Linscott, Tord Romstad

  Stockfish is free software: you can redistribute it and/or modify
  it under the terms of the GNU General Public License as published by
  the Free Software Foundation, either version 3 of the License, or
  (at your option) any later version.

  Stockfish is distributed in the hope that it will be useful,
  but WITHOUT ANY WARRANTY; without even the implied warranty of
  MERCHANTABILITY or FITNESS FOR A PARTICULAR PURPOSE.  See the
  GNU General Public License for more details.

  You should have received a copy of the GNU General Public License
  along with this program.  If not, see <http://www.gnu.org/licenses/>.
*/

#include <algorithm>
#include <cassert>
#include <cstring>   // For std::memset
#include <iomanip>
#include <sstream>

#include "bitboard.h"
#include "evaluate.h"
#include "material.h"
#include "pawns.h"
#include "thread.h"
#include "uci.h"

namespace Trace {

  enum Tracing { NO_TRACE, TRACE };

  enum Term { // The first PIECE_TYPE_NB entries are reserved for PieceType
    MATERIAL = PIECE_TYPE_NB, IMBALANCE, MOBILITY, THREAT, PASSED, SPACE, VARIANT, WINNABLE, TOTAL, TERM_NB
  };

  Score scores[TERM_NB][COLOR_NB];

  double to_cp(Value v) { return double(v) / PawnValueEg; }

  void add(int idx, Color c, Score s) {
    scores[idx][c] = s;
  }

  void add(int idx, Score w, Score b = SCORE_ZERO) {
    scores[idx][WHITE] = w;
    scores[idx][BLACK] = b;
  }

  std::ostream& operator<<(std::ostream& os, Score s) {
    os << std::setw(5) << to_cp(mg_value(s)) << " "
       << std::setw(5) << to_cp(eg_value(s));
    return os;
  }

  std::ostream& operator<<(std::ostream& os, Term t) {

    if (t == MATERIAL || t == IMBALANCE || t == WINNABLE || t == TOTAL)
        os << " ----  ----"    << " | " << " ----  ----";
    else
        os << scores[t][WHITE] << " | " << scores[t][BLACK];

    os << " | " << scores[t][WHITE] - scores[t][BLACK] << "\n";
    return os;
  }
}

using namespace Trace;

namespace {

  // Threshold for lazy and space evaluation
  constexpr Value LazyThreshold  = Value(1400);
  constexpr Value SpaceThreshold = Value(12222);

  // KingAttackWeights[PieceType] contains king attack weights by piece type
  constexpr int KingAttackWeights[PIECE_TYPE_NB] = { 0, 0, 81, 52, 44, 10, 40 };

  // Penalties for enemy's safe checks
  constexpr int QueenSafeCheck  = 772;
  constexpr int RookSafeCheck   = 1084;
  constexpr int BishopSafeCheck = 645;
  constexpr int KnightSafeCheck = 792;

  constexpr int OtherSafeCheck  = 600;

#define S(mg, eg) make_score(mg, eg)

  // MobilityBonus[PieceType-2][attacked] contains bonuses for middle and end game,
  // indexed by piece type and number of attacked squares in the mobility area.
  constexpr Score MobilityBonus[][4 * RANK_NB] = {
    { S(-62,-81), S(-53,-56), S(-12,-31), S( -4,-16), S(  3,  5), S( 13, 11), // Knight
      S( 22, 17), S( 28, 20), S( 33, 25) },
    { S(-48,-59), S(-20,-23), S( 16, -3), S( 26, 13), S( 38, 24), S( 51, 42), // Bishop
      S( 55, 54), S( 63, 57), S( 63, 65), S( 68, 73), S( 81, 78), S( 81, 86),
      S( 91, 88), S( 98, 97) },
    { S(-60,-78), S(-20,-17), S(  2, 23), S(  3, 39), S(  3, 70), S( 11, 99), // Rook
      S( 22,103), S( 31,121), S( 40,134), S( 40,139), S( 41,158), S( 48,164),
      S( 57,168), S( 57,169), S( 62,172) },
    { S(-30,-48), S(-12,-30), S( -8, -7), S( -9, 19), S( 20, 40), S( 23, 55), // Queen
      S( 23, 59), S( 35, 75), S( 38, 78), S( 53, 96), S( 64, 96), S( 65,100),
      S( 65,121), S( 66,127), S( 67,131), S( 67,133), S( 72,136), S( 72,141),
      S( 77,147), S( 79,150), S( 93,151), S(108,168), S(108,168), S(108,171),
      S(110,182), S(114,182), S(114,192), S(116,219) }
  };
  constexpr Score MaxMobility  = S(150, 200);
  constexpr Score DropMobility = S(10, 10);

  // RookOnFile[semiopen/open] contains bonuses for each rook when there is
  // no (friendly) pawn on the rook file.
  constexpr Score RookOnFile[] = { S(19, 7), S(48, 29) };

  // ThreatByMinor/ByRook[attacked PieceType] contains bonuses according to
  // which piece type attacks which one. Attacks on lesser pieces which are
  // pawn-defended are not considered.
  constexpr Score ThreatByMinor[PIECE_TYPE_NB] = {
    S(0, 0), S(5, 32), S(57, 41), S(77, 56), S(88, 119), S(79, 161)
  };

  constexpr Score ThreatByRook[PIECE_TYPE_NB] = {
    S(0, 0), S(3, 46), S(37, 68), S(42, 60), S(0, 38), S(58, 41)
  };

  // PassedRank[Rank] contains a bonus according to the rank of a passed pawn
  constexpr Score PassedRank[RANK_NB] = {
    S(0, 0), S(10, 28), S(17, 33), S(15, 41), S(62, 72), S(168, 177), S(276, 260)
  };

  // KingProximity contains a penalty according to distance from king
  constexpr Score KingProximity = S(2, 4);
  constexpr Score EndgameKingProximity = S(0, 10);

  // Assorted bonuses and penalties
  constexpr Score BishopKingProtector = S(  6,  9);
  constexpr Score BishopOnKingRing    = S( 24,  0);
  constexpr Score BishopOutpost       = S( 30, 23);
  constexpr Score BishopPawns         = S(  3,  7);
  constexpr Score BishopXRayPawns     = S(  4,  5);
  constexpr Score CorneredBishop      = S( 50, 50);
  constexpr Score FlankAttacks        = S(  8,  0);
  constexpr Score Hanging             = S( 69, 36);
  constexpr Score KnightKingProtector = S(  8,  9);
  constexpr Score KnightOnQueen       = S( 16, 11);
  constexpr Score KnightOutpost       = S( 56, 36);
  constexpr Score LongDiagonalBishop  = S( 45,  0);
  constexpr Score MinorBehindPawn     = S( 18,  3);
  constexpr Score PassedFile          = S( 11,  8);
  constexpr Score PawnlessFlank       = S( 17, 95);
  constexpr Score QueenInfiltration   = S( -2, 14);
  constexpr Score ReachableOutpost    = S( 31, 22);
  constexpr Score RestrictedPiece     = S(  7,  7);
  constexpr Score RookOnKingRing      = S( 16,  0);
  constexpr Score RookOnQueenFile     = S(  6, 11);
  constexpr Score SliderOnQueen       = S( 60, 18);
  constexpr Score ThreatByKing        = S( 24, 89);
  constexpr Score ThreatByPawnPush    = S( 48, 39);
  constexpr Score ThreatBySafePawn    = S(173, 94);
  constexpr Score TrappedRook         = S( 55, 13);
  constexpr Score WeakQueenProtection = S( 14,  0);
  constexpr Score WeakQueen           = S( 56, 15);


#undef S

  // Evaluation class computes and stores attacks tables and other working data
  template<Tracing T>
  class Evaluation {

  public:
    Evaluation() = delete;
    explicit Evaluation(const Position& p) : pos(p) {}
    Evaluation& operator=(const Evaluation&) = delete;
    Value value();

  private:
    template<Color Us> void initialize();
    template<Color Us> Score pieces(PieceType Pt);
    template<Color Us> Score hand(PieceType pt);
    template<Color Us> Score king() const;
    template<Color Us> Score threats() const;
    template<Color Us> Score passed() const;
    template<Color Us> Score space() const;
    template<Color Us> Score variant() const;
    Value winnable(Score score) const;

    const Position& pos;
    Material::Entry* me;
    Pawns::Entry* pe;
    Bitboard mobilityArea[COLOR_NB];
    Score mobility[COLOR_NB] = { SCORE_ZERO, SCORE_ZERO };

    // attackedBy[color][piece type] is a bitboard representing all squares
    // attacked by a given color and piece type. Special "piece types" which
    // is also calculated is ALL_PIECES.
    Bitboard attackedBy[COLOR_NB][PIECE_TYPE_NB];

    // attackedBy2[color] are the squares attacked by at least 2 units of a given
    // color, including x-rays. But diagonal x-rays through pawns are not computed.
    Bitboard attackedBy2[COLOR_NB];

    // kingRing[color] are the squares adjacent to the king plus some other
    // very near squares, depending on king position.
    Bitboard kingRing[COLOR_NB];

    // kingAttackersCount[color] is the number of pieces of the given color
    // which attack a square in the kingRing of the enemy king.
    int kingAttackersCount[COLOR_NB];
    int kingAttackersCountInHand[COLOR_NB];

    // kingAttackersWeight[color] is the sum of the "weights" of the pieces of
    // the given color which attack a square in the kingRing of the enemy king.
    // The weights of the individual piece types are given by the elements in
    // the KingAttackWeights array.
    int kingAttackersWeight[COLOR_NB];
    int kingAttackersWeightInHand[COLOR_NB];

    // kingAttacksCount[color] is the number of attacks by the given color to
    // squares directly adjacent to the enemy king. Pieces which attack more
    // than one square are counted multiple times. For instance, if there is
    // a white knight on g5 and black's king is on g8, this white knight adds 2
    // to kingAttacksCount[WHITE].
    int kingAttacksCount[COLOR_NB];
  };


  // Evaluation::initialize() computes king and pawn attacks, and the king ring
  // bitboard for a given color. This is done at the beginning of the evaluation.

  template<Tracing T> template<Color Us>
  void Evaluation<T>::initialize() {

    constexpr Color     Them = ~Us;
    constexpr Direction Up   = pawn_push(Us);
    constexpr Direction Down = -Up;
    Bitboard LowRanks = rank_bb(relative_rank(Us, RANK_2, pos.max_rank())) | rank_bb(relative_rank(Us, RANK_3, pos.max_rank()));

    const Square ksq = pos.count<KING>(Us) ? pos.square<KING>(Us) : SQ_NONE;

    Bitboard dblAttackByPawn = pawn_double_attacks_bb<Us>(pos.pieces(Us, PAWN));

    // Find our pawns that are blocked or on the first two ranks
    Bitboard b = pos.pieces(Us, PAWN) & (shift<Down>(pos.pieces()) | LowRanks);

    // Squares occupied by those pawns, by our king or queen, by blockers to attacks on our king
    // or controlled by enemy pawns are excluded from the mobility area.
    if (pos.must_capture())
        mobilityArea[Us] = AllSquares;
    else
        mobilityArea[Us] = ~(b | pos.pieces(Us, KING, QUEEN) | pos.blockers_for_king(Us) | pe->pawn_attacks(Them)
                               | shift<Down>(pos.pieces(Them, SHOGI_PAWN, SOLDIER))
                               | shift<EAST>(pos.promoted_soldiers(Them))
                               | shift<WEST>(pos.promoted_soldiers(Them)));

    // Initialize attackedBy[] for king and pawns
    attackedBy[Us][KING] = pos.count<KING>(Us) ? pos.attacks_from(Us, KING, ksq) : Bitboard(0);
    attackedBy[Us][PAWN] = pe->pawn_attacks(Us);
    attackedBy[Us][SHOGI_PAWN] = shift<Up>(pos.pieces(Us, SHOGI_PAWN));
    attackedBy[Us][ALL_PIECES] = attackedBy[Us][KING] | attackedBy[Us][PAWN] | attackedBy[Us][SHOGI_PAWN];
    attackedBy2[Us]            =  (attackedBy[Us][KING] & attackedBy[Us][PAWN])
                                | (attackedBy[Us][KING] & attackedBy[Us][SHOGI_PAWN])
                                | (attackedBy[Us][PAWN] & attackedBy[Us][SHOGI_PAWN])
                                | dblAttackByPawn;

    // Init our king safety tables
    if (!pos.count<KING>(Us))
        kingRing[Us] = Bitboard(0);
    else
    {
        Square s = make_square(Utility::clamp(file_of(ksq), FILE_B, File(pos.max_file() - 1)),
                               Utility::clamp(rank_of(ksq), RANK_2, Rank(pos.max_rank() - 1)));
        kingRing[Us] = attacks_bb<KING>(s) | s;
    }

    kingAttackersCount[Them] = popcount(kingRing[Us] & pe->pawn_attacks(Them));
    kingAttacksCount[Them] = kingAttackersWeight[Them] = 0;
    kingAttackersCountInHand[Them] = kingAttackersWeightInHand[Them] = 0;

    // Remove from kingRing[] the squares defended by two pawns
    kingRing[Us] &= ~dblAttackByPawn;

    kingRing[Us] &= pos.board_bb();
  }


  // Evaluation::pieces() scores pieces of a given color and type
<<<<<<< HEAD
  template<Tracing T> template<Color Us>
  Score Evaluation<T>::pieces(PieceType Pt) {
=======

  template<Tracing T> template<Color Us, PieceType Pt>
  Score Evaluation<T>::pieces() {
>>>>>>> ab5cd834

    constexpr Color     Them = ~Us;
    constexpr Direction Down = -pawn_push(Us);
    constexpr Bitboard OutpostRanks = (Us == WHITE ? Rank4BB | Rank5BB | Rank6BB
                                                   : Rank5BB | Rank4BB | Rank3BB);
    const Square* pl = pos.squares(Us, Pt);

    Bitboard b, bb;
    Score score = SCORE_ZERO;

    attackedBy[Us][Pt] = 0;

    for (Square s = *pl; s != SQ_NONE; s = *++pl)
    {
        // Find attacked squares, including x-ray attacks for bishops and rooks
        b = Pt == BISHOP ? attacks_bb<BISHOP>(s, pos.pieces() ^ pos.pieces(QUEEN))
          : Pt ==   ROOK && !pos.diagonal_lines() ? attacks_bb<  ROOK>(s, pos.pieces() ^ pos.pieces(QUEEN) ^ pos.pieces(Us, ROOK))
                         : pos.attacks_from(Us, Pt, s);

        // Restrict mobility to actual squares of board
        b &= pos.board_bb(Us, Pt);

        if (pos.blockers_for_king(Us) & s)
            b &= line_bb(pos.square<KING>(Us), s);

        attackedBy2[Us] |= attackedBy[Us][ALL_PIECES] & b;
        attackedBy[Us][Pt] |= b;
        attackedBy[Us][ALL_PIECES] |= b;

        if (b & kingRing[Them])
        {
            kingAttackersCount[Us]++;
            kingAttackersWeight[Us] += KingAttackWeights[std::min(int(Pt), QUEEN + 1)];
            kingAttacksCount[Us] += popcount(b & attackedBy[Them][KING]);
        }

        else if (Pt == ROOK && (file_bb(s) & kingRing[Them]))
            score += RookOnKingRing;

        else if (Pt == BISHOP && (attacks_bb<BISHOP>(s, pos.pieces(PAWN)) & kingRing[Them]))
            score += BishopOnKingRing;

        if (Pt > QUEEN)
             b = (b & pos.pieces()) | (pos.moves_from(Us, Pt, s) & ~pos.pieces() & pos.board_bb());

        int mob = popcount(b & mobilityArea[Us]);

        if (Pt <= QUEEN)
            mobility[Us] += MobilityBonus[Pt - 2][mob];
        else
            mobility[Us] += MaxMobility * (mob - 2) / (8 + mob);

        // Piece promotion bonus
        if (pos.promoted_piece_type(Pt) != NO_PIECE_TYPE)
        {
            if (promotion_zone_bb(Us, pos.promotion_rank(), pos.max_rank()) & (b | s))
                score += make_score(PieceValue[MG][pos.promoted_piece_type(Pt)] - PieceValue[MG][Pt],
                                    PieceValue[EG][pos.promoted_piece_type(Pt)] - PieceValue[EG][Pt]) / 10;
        }
        else if (pos.piece_demotion() && pos.unpromoted_piece_on(s))
            score -= make_score(PieceValue[MG][Pt] - PieceValue[MG][pos.unpromoted_piece_on(s)],
                                PieceValue[EG][Pt] - PieceValue[EG][pos.unpromoted_piece_on(s)]) / 4;
        else if (pos.captures_to_hand() && pos.unpromoted_piece_on(s))
            score += make_score(PieceValue[MG][Pt] - PieceValue[MG][pos.unpromoted_piece_on(s)],
                                PieceValue[EG][Pt] - PieceValue[EG][pos.unpromoted_piece_on(s)]) / 8;

        // Penalty if the piece is far from the kings in drop variants
        if ((pos.captures_to_hand() || pos.two_boards()) && pos.count<KING>(Them) && pos.count<KING>(Us))
            score -= KingProximity * distance(s, pos.square<KING>(Us)) * distance(s, pos.square<KING>(Them));

        else if (pos.count<KING>(Us) && (Pt == FERS || Pt == SILVER))
            score -= EndgameKingProximity * (distance(s, pos.square<KING>(Us)) - 2);

        if (Pt == SOLDIER && (pos.pieces(Us, SOLDIER) & rank_bb(s) & adjacent_files_bb(s)))
            score += make_score(20, 20);

        if (Pt == BISHOP || Pt == KNIGHT)
        {
            // Bonus if piece is on an outpost square or can reach one
            bb = OutpostRanks & attackedBy[Us][PAWN] & ~pe->pawn_attacks_span(Them);
            if (bb & s)
                score += (Pt == KNIGHT) ? KnightOutpost : BishopOutpost;
            else if (Pt == KNIGHT && bb & b & ~pos.pieces(Us))
                score += ReachableOutpost;

            // Bonus for a knight or bishop shielded by pawn
            if (shift<Down>(pos.pieces(PAWN)) & s)
                score += MinorBehindPawn;

            // Penalty if the piece is far from the king
            if (pos.count<KING>(Us))
            score -= (Pt == KNIGHT ? KnightKingProtector
                                   : BishopKingProtector) * distance(pos.square<KING>(Us), s);

            if (Pt == BISHOP)
            {
                // Penalty according to the number of our pawns on the same color square as the
                // bishop, bigger when the center files are blocked with pawns and smaller
                // when the bishop is outside the pawn chain.
                Bitboard blocked = pos.pieces(Us, PAWN) & shift<Down>(pos.pieces());

                score -= BishopPawns * pos.pawns_on_same_color_squares(Us, s)
                                     * (!(attackedBy[Us][PAWN] & s) + popcount(blocked & CenterFiles));

                // Penalty for all enemy pawns x-rayed
                score -= BishopXRayPawns * popcount(attacks_bb<BISHOP>(s) & pos.pieces(Them, PAWN));

                // Bonus for bishop on a long diagonal which can "see" both center squares
                if (more_than_one(attacks_bb<BISHOP>(s, pos.pieces(PAWN)) & Center))
                    score += LongDiagonalBishop;

                // An important Chess960 pattern: a cornered bishop blocked by a friendly
                // pawn diagonally in front of it is a very serious problem, especially
                // when that pawn is also blocked.
                if (   pos.is_chess960()
                    && (s == relative_square(Us, SQ_A1) || s == relative_square(Us, SQ_H1)))
                {
                    Direction d = pawn_push(Us) + (file_of(s) == FILE_A ? EAST : WEST);
                    if (pos.piece_on(s + d) == make_piece(Us, PAWN))
                        score -= !pos.empty(s + d + pawn_push(Us))                ? CorneredBishop * 4
                                : pos.piece_on(s + d + d) == make_piece(Us, PAWN) ? CorneredBishop * 2
                                                                                  : CorneredBishop;
                }
            }
        }

        if (Pt == ROOK)
        {
            // Bonus for rook on the same file as a queen
            if (file_bb(s) & pos.pieces(QUEEN))
                score += RookOnQueenFile;

            // Bonus for rook on an open or semi-open file
            if (pos.is_on_semiopen_file(Us, s))
                score += RookOnFile[pos.is_on_semiopen_file(Them, s)];

            // Penalty when trapped by the king, even more if the king cannot castle
            else if (mob <= 3 && pos.count<KING>(Us))
            {
                File kf = file_of(pos.square<KING>(Us));
                if ((kf < FILE_E) == (file_of(s) < kf))
                    score -= TrappedRook * (1 + !pos.castling_rights(Us));
            }
        }

        if (Pt == QUEEN)
        {
            // Penalty if any relative pin or discovered attack against the queen
            Bitboard queenPinners;
            if (pos.slider_blockers(pos.pieces(Them, ROOK, BISHOP), s, queenPinners, Them))
                score -= WeakQueen;

            // Bonus for queen on weak square in enemy camp
            if (relative_rank(Us, s) > RANK_4 && (~pe->pawn_attacks_span(Them) & s))
                score += QueenInfiltration;
        }
    }
    if (T)
        Trace::add(Pt, Us, score);

    return score;
  }

  // Evaluation::hand() scores pieces of a given color and type in hand
  template<Tracing T> template<Color Us>
  Score Evaluation<T>::hand(PieceType pt) {

    constexpr Color Them = ~Us;

    Score score = SCORE_ZERO;

    if (pos.count_in_hand(Us, pt))
    {
        Bitboard b = pos.drop_region(Us, pt) & ~pos.pieces() & (~attackedBy2[Them] | attackedBy[Us][ALL_PIECES]);
        if ((b & kingRing[Them]) && pt != SHOGI_PAWN)
        {
            kingAttackersCountInHand[Us] += pos.count_in_hand(Us, pt);
            kingAttackersWeightInHand[Us] += KingAttackWeights[std::min(int(pt), QUEEN + 1)] * pos.count_in_hand(Us, pt);
            kingAttacksCount[Us] += popcount(b & attackedBy[Them][KING]);
        }
        Bitboard theirHalf = pos.board_bb() & ~forward_ranks_bb(Them, relative_rank(Them, Rank((pos.max_rank() - 1) / 2), pos.max_rank()));
        mobility[Us] += DropMobility * popcount(b & theirHalf & ~attackedBy[Them][ALL_PIECES]);
        if (pos.promoted_piece_type(pt) != NO_PIECE_TYPE && pos.drop_promoted())
            score += make_score(std::max(PieceValue[MG][pos.promoted_piece_type(pt)] - PieceValue[MG][pt], VALUE_ZERO),
                                std::max(PieceValue[EG][pos.promoted_piece_type(pt)] - PieceValue[EG][pt], VALUE_ZERO)) / 4 * pos.count_in_hand(Us, pt);
        if (pos.enclosing_drop())
            mobility[Us] += make_score(500, 500) * popcount(b);

        // Reduce score if there is a deficit of gates
        if (pos.seirawan_gating() && !pos.piece_drops() && pos.count_in_hand(Us, ALL_PIECES) > popcount(pos.gates(Us)))
            score -= make_score(200, 900) / pos.count_in_hand(Us, ALL_PIECES) * (pos.count_in_hand(Us, ALL_PIECES) - popcount(pos.gates(Us)));

        if (pt == SHOGI_PAWN && !pos.shogi_doubled_pawn())
            score -= make_score(50, 20) * std::max(pos.count_with_hand(Us, SHOGI_PAWN) - pos.max_file() - 1, 0);
    }

    return score;
  }

  // Evaluation::king() assigns bonuses and penalties to a king of a given color

  template<Tracing T> template<Color Us>
  Score Evaluation<T>::king() const {

    constexpr Color    Them = ~Us;
    Rank r = relative_rank(Us, std::min(Rank((pos.max_rank() - 1) / 2 + 1), pos.max_rank()), pos.max_rank());
    Bitboard Camp = pos.board_bb() & ~forward_ranks_bb(Us, r);

    if (!pos.count<KING>(Us) || !pos.checking_permitted())
        return SCORE_ZERO;

    Bitboard weak, b1, b2, b3, safe, unsafeChecks = 0;
    Bitboard queenChecks, knightChecks, pawnChecks, otherChecks;
    int kingDanger = 0;
    const Square ksq = pos.square<KING>(Us);

    // Init the score with king shelter and enemy pawns storm
    Score score = pe->king_safety<Us>(pos);

    // Attacked squares defended at most once by our queen or king
    weak =  attackedBy[Them][ALL_PIECES]
          & ~attackedBy2[Us]
          & (~attackedBy[Us][ALL_PIECES] | attackedBy[Us][KING] | attackedBy[Us][QUEEN]);

    // Analyse the safe enemy's checks which are possible on next move
    safe  = ~pos.pieces(Them);
    if (!pos.check_counting() || pos.checks_remaining(Them) > 1)
    safe &= ~attackedBy[Us][ALL_PIECES] | (weak & attackedBy2[Them]);

    b1 = attacks_bb<ROOK  >(ksq, pos.pieces() ^ pos.pieces(Us, QUEEN));
    b2 = attacks_bb<BISHOP>(ksq, pos.pieces() ^ pos.pieces(Us, QUEEN));

    std::function <Bitboard (Color, PieceType)> get_attacks = [this](Color c, PieceType pt) {
        return attackedBy[c][pt] | (pos.piece_drops() && pos.count_in_hand(c, pt) ? pos.drop_region(c, pt) & ~pos.pieces() : Bitboard(0));
    };
    for (PieceType pt : pos.piece_types())
    {
        switch (pt)
        {
        case QUEEN:
            // Enemy queen safe checks: we count them only if they are from squares from
            // which we can't give a rook check, because rook checks are more valuable.
            queenChecks = (b1 | b2)
                        & get_attacks(Them, QUEEN)
                        & pos.board_bb()
                        & safe
                        & ~attackedBy[Us][QUEEN]
                        & ~(b1 & attackedBy[Them][ROOK]);

            if (queenChecks)
                kingDanger += more_than_one(queenChecks) ? QueenSafeCheck * 145/100
                                                         : QueenSafeCheck;
            break;
        case ROOK:
        case BISHOP:
        case KNIGHT:
            knightChecks = attacks_bb(Us, pt, ksq, pos.pieces() ^ pos.pieces(Us, QUEEN)) & get_attacks(Them, pt) & pos.board_bb();
            if (knightChecks & safe)
                kingDanger +=  pt == ROOK   ? RookSafeCheck * (more_than_one(knightChecks & safe) ? 175 : 100) / 100
                             : pt == BISHOP ? BishopSafeCheck * (more_than_one(knightChecks & safe) ? 150 : 100) / 100
                                            : KnightSafeCheck * (more_than_one(knightChecks & safe) ? 162 : 100) / 100;
            else
                unsafeChecks |= knightChecks;
            break;
        case PAWN:
            if (pos.piece_drops() && pos.count_in_hand(Them, pt))
            {
                pawnChecks = attacks_bb(Us, pt, ksq, pos.pieces()) & ~pos.pieces() & pos.board_bb();
                if (pawnChecks & safe)
                    kingDanger += OtherSafeCheck;
                else
                    unsafeChecks |= pawnChecks;
            }
            break;
        case SHOGI_PAWN:
        case KING:
            break;
        default:
            otherChecks = attacks_bb(Us, pt, ksq, pos.pieces()) & get_attacks(Them, pt) & pos.board_bb();
            if (otherChecks & safe)
                kingDanger += OtherSafeCheck * (more_than_one(otherChecks & safe) ? 3 : 2) / 2;
            else
                unsafeChecks |= otherChecks;
        }
    }

    // Virtual piece drops
    if (pos.two_boards() && pos.piece_drops())
    {
        for (PieceType pt : pos.piece_types())
            if (!pos.count_in_hand(Them, pt) && (attacks_bb(Us, pt, ksq, pos.pieces()) & safe & pos.drop_region(Them, pt) & ~pos.pieces()))
            {
                kingDanger += OtherSafeCheck * 500 / (500 + PieceValue[MG][pt]);
                // Presumably a mate threat
                if (!(attackedBy[Us][KING] & ~(attackedBy[Them][ALL_PIECES] | pos.pieces(Us))))
                    kingDanger += 2000;
            }
    }

    if (pos.check_counting())
        kingDanger += kingDanger * 7 / (3 + pos.checks_remaining(Them));

    Square s = file_of(ksq) == FILE_A ? ksq + EAST : file_of(ksq) == pos.max_file() ? ksq + WEST : ksq;
    Bitboard kingFlank = pos.max_file() == FILE_H ? KingFlank[file_of(ksq)] : file_bb(s) | adjacent_files_bb(s);

    // Find the squares that opponent attacks in our king flank, the squares
    // which they attack twice in that flank, and the squares that we defend.
    b1 = attackedBy[Them][ALL_PIECES] & kingFlank & Camp;
    b2 = b1 & attackedBy2[Them];
    b3 = attackedBy[Us][ALL_PIECES] & kingFlank & Camp;

    int kingFlankAttack = popcount(b1) + popcount(b2);
    int kingFlankDefense = popcount(b3);

    kingDanger +=        kingAttackersCount[Them] * kingAttackersWeight[Them]
                 +       kingAttackersCountInHand[Them] * kingAttackersWeight[Them]
                 +       kingAttackersCount[Them] * kingAttackersWeightInHand[Them]
                 + 185 * popcount(kingRing[Us] & (weak | ~pos.board_bb(Us, KING))) * (1 + pos.captures_to_hand() + pos.check_counting())
                 + 148 * popcount(unsafeChecks) * (1 + pos.check_counting())
                 +  98 * popcount(pos.blockers_for_king(Us))
                 +  69 * kingAttacksCount[Them] * (2 + 8 * pos.check_counting() + pos.captures_to_hand()) / 2
                 +   3 * kingFlankAttack * kingFlankAttack / 8
                 +       mg_value(mobility[Them] - mobility[Us])
                 - 873 * !(pos.major_pieces(Them) || pos.captures_to_hand())
                       * 2 / (2 + 2 * pos.check_counting() + 2 * pos.two_boards() + 2 * pos.makpong()
                                + (pos.king_type() != KING) * (pos.diagonal_lines() ? 1 : 2))
                 - 100 * bool(attackedBy[Us][KNIGHT] & attackedBy[Us][KING])
                 -   6 * mg_value(score) / 8
                 -   4 * kingFlankDefense
                 +  37;

    // Transform the kingDanger units into a Score, and subtract it from the evaluation
    if (kingDanger > 100)
        score -= make_score(std::min(kingDanger, 3500) * kingDanger / 4096, kingDanger / 16);

    // Penalty when our king is on a pawnless flank
    if (!(pos.pieces(PAWN) & kingFlank))
        score -= PawnlessFlank;

    // Penalty if king flank is under attack, potentially moving toward the king
    score -= FlankAttacks * kingFlankAttack * (1 + 5 * pos.captures_to_hand() + pos.check_counting());

    if (pos.check_counting())
        score += make_score(0, mg_value(score) * 2 / (2 + pos.checks_remaining(Them)));

    if (pos.king_type() == WAZIR)
        score += make_score(0, mg_value(score) / 2);

    // For drop games, king danger is independent of game phase, but dependent on material density
    if (pos.captures_to_hand() || pos.two_boards())
        score = make_score(mg_value(score) * me->material_density() / 11000,
                           mg_value(score) * me->material_density() / 11000);

    if (T)
        Trace::add(KING, Us, score);

    return score;
  }


  // Evaluation::threats() assigns bonuses according to the types of the
  // attacking and the attacked pieces.

  template<Tracing T> template<Color Us>
  Score Evaluation<T>::threats() const {

    constexpr Color     Them     = ~Us;
    constexpr Direction Up       = pawn_push(Us);
    constexpr Bitboard  TRank3BB = (Us == WHITE ? Rank3BB : Rank6BB);

    Bitboard b, weak, defended, nonPawnEnemies, stronglyProtected, safe;
    Score score = SCORE_ZERO;

    // Bonuses for variants with mandatory captures
    if (pos.must_capture())
    {
        // Penalties for possible captures
        Bitboard captures = attackedBy[Us][ALL_PIECES] & pos.pieces(Them);
        if (captures)
            score -= make_score(2000, 2000) / (1 + popcount(captures & attackedBy[Them][ALL_PIECES] & ~attackedBy2[Us]));

        // Bonus if we threaten to force captures
        Bitboard moves = 0, piecebb = pos.pieces(Us);
        while (piecebb)
        {
            Square s = pop_lsb(&piecebb);
            if (type_of(pos.piece_on(s)) != KING)
                moves |= pos.moves_from(Us, type_of(pos.piece_on(s)), s);
        }
        score += make_score(200, 200) * popcount(attackedBy[Them][ALL_PIECES] & moves & ~pos.pieces());
        score += make_score(200, 220) * popcount(attackedBy[Them][ALL_PIECES] & moves & ~pos.pieces() & ~attackedBy2[Us]);
    }

    // Extinction threats
    if (pos.extinction_value() == -VALUE_MATE)
    {
        Bitboard bExt = attackedBy[Us][ALL_PIECES] & pos.pieces(Them);
        while (bExt)
        {
            PieceType pt = type_of(pos.piece_on(pop_lsb(&bExt)));
            int denom = std::max(pos.count_with_hand(Them, pt) - pos.extinction_piece_count(), 1);
            if (pos.extinction_piece_types().find(pt) != pos.extinction_piece_types().end())
                score += make_score(1000, 1000) / (denom * denom);
        }
    }

    // Non-pawn enemies
    nonPawnEnemies = pos.pieces(Them) & ~pos.pieces(PAWN, SHOGI_PAWN) & ~pos.pieces(SOLDIER);

    // Squares strongly protected by the enemy, either because they defend the
    // square with a pawn, or because they defend the square twice and we don't.
    stronglyProtected =  (attackedBy[Them][PAWN] | attackedBy[Them][SHOGI_PAWN] | attackedBy[Them][SOLDIER])
                       | (attackedBy2[Them] & ~attackedBy2[Us]);

    // Non-pawn enemies, strongly protected
    defended = nonPawnEnemies & stronglyProtected;

    // Enemies not strongly protected and under our attack
    weak = pos.pieces(Them) & ~stronglyProtected & attackedBy[Us][ALL_PIECES];

    // Bonus according to the kind of attacking pieces
    if (defended | weak)
    {
        b = (defended | weak) & (attackedBy[Us][KNIGHT] | attackedBy[Us][BISHOP]);
        while (b)
            score += ThreatByMinor[type_of(pos.piece_on(pop_lsb(&b)))];

        b = weak & attackedBy[Us][ROOK];
        while (b)
            score += ThreatByRook[type_of(pos.piece_on(pop_lsb(&b)))];

        if (weak & attackedBy[Us][KING])
            score += ThreatByKing;

        b =  ~attackedBy[Them][ALL_PIECES]
           | (nonPawnEnemies & attackedBy2[Us]);
        score += Hanging * popcount(weak & b);

        // Additional bonus if weak piece is only protected by a queen
        score += WeakQueenProtection * popcount(weak & attackedBy[Them][QUEEN]);
    }

    // Bonus for restricting their piece moves
    b =   attackedBy[Them][ALL_PIECES]
       & ~stronglyProtected
       &  attackedBy[Us][ALL_PIECES];
    score += RestrictedPiece * popcount(b);

    // Protected or unattacked squares
    safe = ~attackedBy[Them][ALL_PIECES] | attackedBy[Us][ALL_PIECES];

    // Bonus for attacking enemy pieces with our relatively safe pawns
    b = pos.pieces(Us, PAWN) & safe;
    b = pawn_attacks_bb<Us>(b) & nonPawnEnemies;
    score += ThreatBySafePawn * popcount(b);

    // Find squares where our pawns can push on the next move
    b  = shift<Up>(pos.pieces(Us, PAWN)) & ~pos.pieces();
    b |= shift<Up>(b & TRank3BB) & ~pos.pieces();

    // Keep only the squares which are relatively safe
    b &= ~attackedBy[Them][PAWN] & safe;

    // Bonus for safe pawn threats on the next move
    b = (pawn_attacks_bb<Us>(b) | shift<Up>(shift<Up>(pos.pieces(Us, SHOGI_PAWN, SOLDIER)))) & nonPawnEnemies;
    score += ThreatByPawnPush * popcount(b);

    // Bonus for threats on the next moves against enemy queen
    if (pos.count<QUEEN>(Them) == 1)
    {
        Square s = pos.square<QUEEN>(Them);
        safe = mobilityArea[Us] & ~stronglyProtected;

        b = attackedBy[Us][KNIGHT] & attacks_bb<KNIGHT>(s);

        score += KnightOnQueen * popcount(b & safe);

        b =  (attackedBy[Us][BISHOP] & attacks_bb<BISHOP>(s, pos.pieces()))
           | (attackedBy[Us][ROOK  ] & attacks_bb<ROOK  >(s, pos.pieces()));

        score += SliderOnQueen * popcount(b & safe & attackedBy2[Us]);
    }

    if (T)
        Trace::add(THREAT, Us, score);

    return score;
  }

  // Evaluation::passed() evaluates the passed pawns and candidate passed
  // pawns of the given color.

  template<Tracing T> template<Color Us>
  Score Evaluation<T>::passed() const {

    constexpr Color     Them = ~Us;
    constexpr Direction Up   = pawn_push(Us);
    constexpr Direction Down = -Up;

    auto king_proximity = [&](Color c, Square s) {
      return pos.extinction_value() == VALUE_MATE ? 0 : pos.count<KING>(c) ? std::min(distance(pos.square<KING>(c), s), 5) : 5;
    };

    Bitboard b, bb, squaresToQueen, unsafeSquares, blockedPassers, helpers;
    Score score = SCORE_ZERO;

    b = pe->passed_pawns(Us);

    blockedPassers = b & shift<Down>(pos.pieces(Them, PAWN));
    if (blockedPassers)
    {
        helpers =  shift<Up>(pos.pieces(Us, PAWN))
                 & ~pos.pieces(Them)
                 & (~attackedBy2[Them] | attackedBy[Us][ALL_PIECES]);

        // Remove blocked candidate passers that don't have help to pass
        b &=  ~blockedPassers
            | shift<WEST>(helpers)
            | shift<EAST>(helpers);
    }

    while (b)
    {
        Square s = pop_lsb(&b);

        assert(!(pos.pieces(Them, PAWN) & forward_file_bb(Us, s + Up)));

        int r = std::max(RANK_8 - std::max(pos.promotion_rank() - relative_rank(Us, s, pos.max_rank()), 0), 0);

        Score bonus = PassedRank[r];

        if (r > RANK_3)
        {
            int w = 5 * r - 13;
            Square blockSq = s + Up;

            // Adjust bonus based on the king's proximity
            bonus += make_score(0, ( (king_proximity(Them, blockSq) * 19) / 4
                                    - king_proximity(Us,   blockSq) *  2) * w);

            // If blockSq is not the queening square then consider also a second push
            if (r != RANK_7)
                bonus -= make_score(0, king_proximity(Us, blockSq + Up) * w);

            // If the pawn is free to advance, then increase the bonus
            if (pos.empty(blockSq))
            {
                squaresToQueen = forward_file_bb(Us, s);
                unsafeSquares = passed_pawn_span(Us, s);

                bb = forward_file_bb(Them, s) & pos.pieces(ROOK, QUEEN);

                if (!(pos.pieces(Them) & bb))
                    unsafeSquares &= attackedBy[Them][ALL_PIECES];

                // If there are no enemy attacks on passed pawn span, assign a big bonus.
                // Otherwise assign a smaller bonus if the path to queen is not attacked
                // and even smaller bonus if it is attacked but block square is not.
                int k = !unsafeSquares                    ? 35 :
                        !(unsafeSquares & squaresToQueen) ? 20 :
                        !(unsafeSquares & blockSq)        ?  9 :
                                                             0 ;

                // Assign a larger bonus if the block square is defended
                if ((pos.pieces(Us) & bb) || (attackedBy[Us][ALL_PIECES] & blockSq))
                    k += 5;

                bonus += make_score(k * w, k * w);
            }
        } // r > RANK_3

        score += bonus - PassedFile * edge_distance(file_of(s), pos.max_file());
    }

    // Scale by maximum promotion piece value
    Value maxMg = VALUE_ZERO, maxEg = VALUE_ZERO;
    for (PieceType pt : pos.promotion_piece_types())
    {
        maxMg = std::max(maxMg, PieceValue[MG][pt]);
        maxEg = std::max(maxEg, PieceValue[EG][pt]);
    }
    score = make_score(mg_value(score) * int(maxMg - PawnValueMg) / (QueenValueMg - PawnValueMg),
                       eg_value(score) * int(maxEg - PawnValueEg) / (QueenValueEg - PawnValueEg));

    // Score passed shogi pawns
    const Square* pl = pos.squares(Us, SHOGI_PAWN);
    Square s;

    PieceType pt = pos.promoted_piece_type(SHOGI_PAWN);
    if (pt != NO_PIECE_TYPE)
    {
        while ((s = *pl++) != SQ_NONE)
        {
            if ((pos.pieces(Them, SHOGI_PAWN) & forward_file_bb(Us, s)) || relative_rank(Us, s, pos.max_rank()) == pos.max_rank())
                continue;

            Square blockSq = s + Up;
            int d = std::max(pos.promotion_rank() - relative_rank(Us, s, pos.max_rank()), 1);
            d += !!(attackedBy[Them][ALL_PIECES] & ~attackedBy2[Us] & blockSq);
            score += make_score(PieceValue[MG][pt], PieceValue[EG][pt]) / (4 * d * d);
        }
    }

    if (T)
        Trace::add(PASSED, Us, score);

    return score;
  }


  // Evaluation::space() computes a space evaluation for a given side, aiming to improve game
  // play in the opening. It is based on the number of safe squares on the 4 central files
  // on ranks 2 to 4. Completely safe squares behind a friendly pawn are counted twice.
  // Finally, the space bonus is multiplied by a weight which decreases according to occupancy.

  template<Tracing T> template<Color Us>
  Score Evaluation<T>::space() const {

    bool pawnsOnly = !(pos.pieces(Us) ^ pos.pieces(Us, PAWN));

    // Early exit if, for example, both queens or 6 minor pieces have been exchanged
    if (pos.non_pawn_material() < SpaceThreshold && !pos.captures_to_hand() && !pawnsOnly && pos.double_step_enabled())
        return SCORE_ZERO;

    constexpr Color Them     = ~Us;
    constexpr Direction Down = -pawn_push(Us);
    constexpr Bitboard SpaceMask =
      Us == WHITE ? CenterFiles & (Rank2BB | Rank3BB | Rank4BB)
                  : CenterFiles & (Rank7BB | Rank6BB | Rank5BB);

    // Find the available squares for our pieces inside the area defined by SpaceMask
    Bitboard safe =   SpaceMask
                   & ~pos.pieces(Us, PAWN, SHOGI_PAWN)
                   & ~attackedBy[Them][PAWN]
                   & ~attackedBy[Them][SHOGI_PAWN];

    // Find all squares which are at most three squares behind some friendly pawn
    Bitboard behind = pos.pieces(Us, PAWN, SHOGI_PAWN);
    behind |= shift<Down>(behind);
    behind |= shift<Down+Down>(behind);

    if (pawnsOnly)
    {
        safe = behind & ~attackedBy[Them][ALL_PIECES];
        behind = 0;
    }
    int bonus = popcount(safe) + popcount(behind & safe & ~attackedBy[Them][ALL_PIECES]);
    int weight = pos.count<ALL_PIECES>(Us) - 3 + std::min(pe->blocked_count(), 9);
    Score score = make_score(bonus * weight * weight / 16, 0);

    if (pos.capture_the_flag(Us))
        score += make_score(200, 200) * popcount(behind & safe & pos.capture_the_flag(Us));

    if (T)
        Trace::add(SPACE, Us, score);

    return score;
  }


  // Evaluation::variant() computes variant-specific evaluation bonuses for a given side.

  template<Tracing T> template<Color Us>
  Score Evaluation<T>::variant() const {

    constexpr Color Them = ~Us;
    constexpr Direction Down = pawn_push(Them);

    Score score = SCORE_ZERO;

    // Capture the flag
    if (pos.capture_the_flag(Us))
    {
        PieceType ptCtf = pos.capture_the_flag_piece();
        Bitboard ctfPieces = pos.pieces(Us, ptCtf);
        Bitboard ctfTargets = pos.capture_the_flag(Us) & pos.board_bb();
        Bitboard onHold = 0;
        Bitboard onHold2 = 0;
        Bitboard processed = 0;
        Bitboard blocked = pos.pieces(Us, PAWN) | attackedBy[Them][ALL_PIECES];
        Bitboard doubleBlocked =  attackedBy2[Them]
                                | (pos.pieces(Us, PAWN) & (shift<Down>(pos.pieces()) | attackedBy[Them][ALL_PIECES]))
                                | (pos.pieces(Them) & pe->pawn_attacks(Them))
                                | (pawn_attacks_bb<Them>(pos.pieces(Them, PAWN) & pe->pawn_attacks(Them)));
        Bitboard inaccessible = pos.pieces(Us, PAWN) & shift<Down>(pos.pieces(Them, PAWN));
        // Traverse all paths of the CTF pieces to the CTF targets.
        // Put squares that are attacked or occupied on hold for one iteration.
        for (int dist = 0; (ctfPieces || onHold || onHold2) && (ctfTargets & ~processed); dist++)
        {
            int wins = popcount(ctfTargets & ctfPieces);
            if (wins)
                score += make_score(4000, 4000) * wins / (wins + dist * dist);
            Bitboard current = ctfPieces & ~ctfTargets;
            processed |= ctfPieces;
            ctfPieces = onHold & ~processed;
            onHold = onHold2 & ~processed;
            onHold2 = 0;
            while (current)
            {
                Square s = pop_lsb(&current);
                Bitboard attacks = (  (PseudoAttacks[Us][ptCtf][s] & pos.pieces())
                                    | (PseudoMoves[Us][ptCtf][s] & ~pos.pieces())) & ~processed & pos.board_bb();
                ctfPieces |= attacks & ~blocked;
                onHold |= attacks & ~doubleBlocked;
                onHold2 |= attacks & ~inaccessible;
            }
        }
    }

    // nCheck
    if (pos.check_counting())
    {
        int remainingChecks = pos.checks_remaining(Us);
        assert(remainingChecks > 0);
        score += make_score(3600, 1000) / (remainingChecks * remainingChecks);
    }

    // Extinction
    if (pos.extinction_value() != VALUE_NONE)
    {
        for (PieceType pt : pos.extinction_piece_types())
            if (pt != ALL_PIECES)
            {
                int denom = std::max(pos.count(Us, pt) - pos.extinction_piece_count(), 1);
                if (pos.count(Them, pt) >= pos.extinction_opponent_piece_count() || pos.two_boards())
                    score += make_score(1000000 / (500 + PieceValue[MG][pt]),
                                        1000000 / (500 + PieceValue[EG][pt])) / (denom * denom)
                            * (pos.extinction_value() / VALUE_MATE);
            }
            else if (pos.extinction_value() == VALUE_MATE)
                score += make_score(pos.non_pawn_material(Us), pos.non_pawn_material(Us)) / pos.count<ALL_PIECES>(Us);
    }

    // Connect-n
    if (pos.connect_n() > 0)
    {
        for (Direction d : {NORTH, NORTH_EAST, EAST, SOUTH_EAST})
        {
            // Find sufficiently large gaps
            Bitboard b = pos.board_bb() & ~pos.pieces(Them);
            for (int i = 1; i < pos.connect_n(); i++)
                b &= shift(d, b);
            // Count number of pieces per gap
            while (b)
            {
                Square s = pop_lsb(&b);
                int c = 0;
                for (int j = 0; j < pos.connect_n(); j++)
                    if (pos.pieces(Us) & (s - j * d))
                        c++;
                score += make_score(200, 200)  * c / (pos.connect_n() - c) / (pos.connect_n() - c);
            }
        }
    }

    // Potential piece flips
    if (pos.flip_enclosed_pieces())
    {
        // Stable pieces
        if (pos.flip_enclosed_pieces() == REVERSI)
        {
            Bitboard edges = (FileABB | file_bb(pos.max_file()) | Rank1BB | rank_bb(pos.max_rank())) & pos.board_bb();
            Bitboard edgePieces = pos.pieces(Us) & edges;
            while (edgePieces)
            {
                Bitboard connectedEdge = attacks_bb(Us, ROOK, pop_lsb(&edgePieces), ~(pos.pieces(Us) & edges)) & edges;
                if (!more_than_one(connectedEdge & ~pos.pieces(Us)))
                    score += make_score(300, 300);
                else if (!(connectedEdge & ~pos.pieces()))
                    score += make_score(200, 200);
            }
        }

        // Unstable
        Bitboard unstable = 0;
        Bitboard drops = pos.drop_region(Them, IMMOBILE_PIECE);
        while (drops)
        {
            Square s = pop_lsb(&drops);
            if (pos.flip_enclosed_pieces() == REVERSI)
            {
                Bitboard b = attacks_bb(Them, QUEEN, s, ~pos.pieces(Us)) & ~PseudoAttacks[Them][KING][s] & pos.pieces(Them);
                while(b)
                    unstable |= between_bb(s, pop_lsb(&b));
            }
            else
                unstable |= PseudoAttacks[Them][KING][s] & pos.pieces(Us);
        }
        score -= make_score(200, 200) * popcount(unstable);
    }

    if (T)
        Trace::add(VARIANT, Us, score);

    return score;
  }


  // Evaluation::winnable() adjusts the mg and eg score components based on the
  // known attacking/defending status of the players. A single value is derived
  // by interpolation from the mg and eg values and returned.

  template<Tracing T>
  Value Evaluation<T>::winnable(Score score) const {

    // No initiative bonus for extinction variants
    int complexity = 0;
    if (pos.extinction_value() == VALUE_NONE && !pos.captures_to_hand() && !pos.connect_n())
    {
    int outflanking = !pos.count<KING>(WHITE) || !pos.count<KING>(BLACK) ? 0
                     :  distance<File>(pos.square<KING>(WHITE), pos.square<KING>(BLACK))
                      - distance<Rank>(pos.square<KING>(WHITE), pos.square<KING>(BLACK));

    bool pawnsOnBothFlanks =   (pos.pieces(PAWN) & QueenSide)
                            && (pos.pieces(PAWN) & KingSide);

    bool almostUnwinnable =   outflanking < 0
                           && pos.stalemate_value() == VALUE_DRAW
                           && !pawnsOnBothFlanks;

    bool infiltration =   (pos.count<KING>(WHITE) && rank_of(pos.square<KING>(WHITE)) > RANK_4)
                       || (pos.count<KING>(BLACK) && rank_of(pos.square<KING>(BLACK)) < RANK_5);

    // Compute the initiative bonus for the attacking side
    complexity =       9 * pe->passed_count()
                    + 12 * pos.count<PAWN>()
                    + 15 * pos.count<SOLDIER>()
                    +  9 * outflanking
                    + 21 * pawnsOnBothFlanks
                    + 24 * infiltration
                    + 51 * !pos.non_pawn_material()
                    - 43 * almostUnwinnable
                    -110 ;
    }

    Value mg = mg_value(score);
    Value eg = eg_value(score);

    // Now apply the bonus: note that we find the attacking side by extracting the
    // sign of the midgame or endgame values, and that we carefully cap the bonus
    // so that the midgame and endgame scores do not change sign after the bonus.
    int u = ((mg > 0) - (mg < 0)) * Utility::clamp(complexity + 50, -abs(mg), 0);
    int v = ((eg > 0) - (eg < 0)) * std::max(complexity, -abs(eg));

    mg += u;
    eg += v;

    // Compute the scale factor for the winning side

    Color strongSide = eg > VALUE_DRAW ? WHITE : BLACK;
    int sf = me->scale_factor(pos, strongSide);

    // If scale is not already specific, scale down the endgame via general heuristics
    if (sf == SCALE_FACTOR_NORMAL && !pos.captures_to_hand())
    {
        if (pos.opposite_bishops())
        {
            if (   pos.non_pawn_material(WHITE) == BishopValueMg
                && pos.non_pawn_material(BLACK) == BishopValueMg)
                sf = 18 + 4 * popcount(pe->passed_pawns(strongSide));
            else
                sf = 22 + 3 * pos.count<ALL_PIECES>(strongSide);
        }
        else
            sf = std::min(sf, 36 + 7 * (pos.count<PAWN>(strongSide) + pos.count<SOLDIER>(strongSide)));
    }

    // Interpolate between the middlegame and (scaled by 'sf') endgame score
    v =  mg * int(me->game_phase())
       + eg * int(PHASE_MIDGAME - me->game_phase()) * ScaleFactor(sf) / SCALE_FACTOR_NORMAL;
    v /= PHASE_MIDGAME;

    if (T)
    {
        Trace::add(WINNABLE, make_score(u, eg * ScaleFactor(sf) / SCALE_FACTOR_NORMAL - eg_value(score)));
        Trace::add(TOTAL, make_score(mg, eg * ScaleFactor(sf) / SCALE_FACTOR_NORMAL));
    }

    return Value(v);
  }


  // Evaluation::value() is the main function of the class. It computes the various
  // parts of the evaluation and returns the value of the position from the point
  // of view of the side to move.

  template<Tracing T>
  Value Evaluation<T>::value() {

    assert(!pos.checkers());
    assert(!pos.is_immediate_game_end());

    // Probe the material hash table
    me = Material::probe(pos);

    // If we have a specialized evaluation function for the current material
    // configuration, call it and return.
    if (me->specialized_eval_exists())
        return me->evaluate(pos);

    // Initialize score by reading the incrementally updated scores included in
    // the position object (material + piece square tables) and the material
    // imbalance. Score is computed internally from the white point of view.
    Score score = pos.psq_score();
    if (T)
        Trace::add(MATERIAL, score);
    score += me->imbalance() + pos.this_thread()->contempt;

    // Probe the pawn hash table
    pe = Pawns::probe(pos);
    score += pe->pawn_score(WHITE) - pe->pawn_score(BLACK);

    // Early exit if score is high
    Value v = (mg_value(score) + eg_value(score)) / 2;
    if (abs(v) > LazyThreshold + pos.non_pawn_material() / 64 && Options["UCI_Variant"] == "chess")
       return pos.side_to_move() == WHITE ? v : -v;

    // Main evaluation begins here
    initialize<WHITE>();
    initialize<BLACK>();

<<<<<<< HEAD
    // Pieces should be evaluated first (populate attack tables).
    // For unused piece types, we still need to set attack bitboard to zero.
    for (PieceType pt = KNIGHT; pt < KING; ++pt)
        if (pt != SHOGI_PAWN)
            score += pieces<WHITE>(pt) - pieces<BLACK>(pt);

    // Evaluate pieces in hand once attack tables are complete
    if (pos.piece_drops() || pos.seirawan_gating())
        for (PieceType pt = PAWN; pt < KING; ++pt)
            score += hand<WHITE>(pt) - hand<BLACK>(pt);
=======
    // Pieces evaluated first (also populates attackedBy, attackedBy2).
    // Note that the order of evaluation of the terms is left unspecified.
    score +=  pieces<WHITE, KNIGHT>() - pieces<BLACK, KNIGHT>()
            + pieces<WHITE, BISHOP>() - pieces<BLACK, BISHOP>()
            + pieces<WHITE, ROOK  >() - pieces<BLACK, ROOK  >()
            + pieces<WHITE, QUEEN >() - pieces<BLACK, QUEEN >();
>>>>>>> ab5cd834

    score += (mobility[WHITE] - mobility[BLACK]) * (1 + pos.captures_to_hand() + pos.must_capture() + pos.check_counting());

    // More complex interactions that require fully populated attack bitboards
    score +=  king<   WHITE>() - king<   BLACK>()
            + threats<WHITE>() - threats<BLACK>()
            + passed< WHITE>() - passed< BLACK>()
            + space<  WHITE>() - space<  BLACK>()
            + variant<WHITE>() - variant<BLACK>();

    // Derive single value from mg and eg parts of score
    v = winnable(score);

    // In case of tracing add all remaining individual evaluation terms
    if (T)
    {
        Trace::add(IMBALANCE, me->imbalance());
        Trace::add(PAWN, pe->pawn_score(WHITE), pe->pawn_score(BLACK));
        Trace::add(MOBILITY, mobility[WHITE], mobility[BLACK]);
    }

    // Evaluation grain
    v = (v / 16) * 16;

    // Side to move point of view
    v = (pos.side_to_move() == WHITE ? v : -v) + Eval::tempo_value(pos);

    // Damp down the evaluation linearly when shuffling
    if (pos.n_move_rule())
    {
        v = v * (2 * pos.n_move_rule() - pos.rule50_count()) / (2 * pos.n_move_rule());
        if (pos.material_counting())
            v += pos.material_counting_result() / (10 * std::max(2 * pos.n_move_rule() - pos.rule50_count(), 1));
    }

    return v;
  }

} // namespace


/// tempo_value() returns the evaluation offset for the side to move

Value Eval::tempo_value(const Position& pos) {
  return Tempo * (1 + 4 * pos.captures_to_hand());
}


/// evaluate() is the evaluator for the outer world. It returns a static
/// evaluation of the position from the point of view of the side to move.

Value Eval::evaluate(const Position& pos) {
  return Evaluation<NO_TRACE>(pos).value();
}


/// trace() is like evaluate(), but instead of returning a value, it returns
/// a string (suitable for outputting to stdout) that contains the detailed
/// descriptions and values of each evaluation term. Useful for debugging.

std::string Eval::trace(const Position& pos) {

  if (pos.checkers())
      return "Total evaluation: none (in check)";

  std::memset(scores, 0, sizeof(scores));

  pos.this_thread()->contempt = SCORE_ZERO; // Reset any dynamic contempt

  Value v = Evaluation<TRACE>(pos).value();

  v = pos.side_to_move() == WHITE ? v : -v; // Trace scores are from white's point of view

  std::stringstream ss;
  ss << std::showpoint << std::noshowpos << std::fixed << std::setprecision(2)
     << "     Term    |    White    |    Black    |    Total   \n"
     << "             |   MG    EG  |   MG    EG  |   MG    EG \n"
     << " ------------+-------------+-------------+------------\n"
     << "    Material | " << Term(MATERIAL)
     << "   Imbalance | " << Term(IMBALANCE)
     << "       Pawns | " << Term(PAWN)
     << "     Knights | " << Term(KNIGHT)
     << "     Bishops | " << Term(BISHOP)
     << "       Rooks | " << Term(ROOK)
     << "      Queens | " << Term(QUEEN)
     << "    Mobility | " << Term(MOBILITY)
     << " King safety | " << Term(KING)
     << "     Threats | " << Term(THREAT)
     << "      Passed | " << Term(PASSED)
     << "       Space | " << Term(SPACE)
     << "     Variant | " << Term(VARIANT)
     << "    Winnable | " << Term(WINNABLE)
     << " ------------+-------------+-------------+------------\n"
     << "       Total | " << Term(TOTAL);

  ss << "\nFinal evaluation: " << to_cp(v) << " (white side)\n";

  return ss.str();
}<|MERGE_RESOLUTION|>--- conflicted
+++ resolved
@@ -288,14 +288,9 @@
 
 
   // Evaluation::pieces() scores pieces of a given color and type
-<<<<<<< HEAD
+
   template<Tracing T> template<Color Us>
   Score Evaluation<T>::pieces(PieceType Pt) {
-=======
-
-  template<Tracing T> template<Color Us, PieceType Pt>
-  Score Evaluation<T>::pieces() {
->>>>>>> ab5cd834
 
     constexpr Color     Them = ~Us;
     constexpr Direction Down = -pawn_push(Us);
@@ -1217,8 +1212,7 @@
     initialize<WHITE>();
     initialize<BLACK>();
 
-<<<<<<< HEAD
-    // Pieces should be evaluated first (populate attack tables).
+    // Pieces evaluated first (also populates attackedBy, attackedBy2).
     // For unused piece types, we still need to set attack bitboard to zero.
     for (PieceType pt = KNIGHT; pt < KING; ++pt)
         if (pt != SHOGI_PAWN)
@@ -1228,14 +1222,6 @@
     if (pos.piece_drops() || pos.seirawan_gating())
         for (PieceType pt = PAWN; pt < KING; ++pt)
             score += hand<WHITE>(pt) - hand<BLACK>(pt);
-=======
-    // Pieces evaluated first (also populates attackedBy, attackedBy2).
-    // Note that the order of evaluation of the terms is left unspecified.
-    score +=  pieces<WHITE, KNIGHT>() - pieces<BLACK, KNIGHT>()
-            + pieces<WHITE, BISHOP>() - pieces<BLACK, BISHOP>()
-            + pieces<WHITE, ROOK  >() - pieces<BLACK, ROOK  >()
-            + pieces<WHITE, QUEEN >() - pieces<BLACK, QUEEN >();
->>>>>>> ab5cd834
 
     score += (mobility[WHITE] - mobility[BLACK]) * (1 + pos.captures_to_hand() + pos.must_capture() + pos.check_counting());
 
