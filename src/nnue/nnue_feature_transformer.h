/*
  Stockfish, a UCI chess playing engine derived from Glaurung 2.1
  Copyright (C) 2004-2021 The Stockfish developers (see AUTHORS file)

  Stockfish is free software: you can redistribute it and/or modify
  it under the terms of the GNU General Public License as published by
  the Free Software Foundation, either version 3 of the License, or
  (at your option) any later version.

  Stockfish is distributed in the hope that it will be useful,
  but WITHOUT ANY WARRANTY; without even the implied warranty of
  MERCHANTABILITY or FITNESS FOR A PARTICULAR PURPOSE.  See the
  GNU General Public License for more details.

  You should have received a copy of the GNU General Public License
  along with this program.  If not, see <http://www.gnu.org/licenses/>.
*/

// A class that converts the input features of the NNUE evaluation function

#ifndef NNUE_FEATURE_TRANSFORMER_H_INCLUDED
#define NNUE_FEATURE_TRANSFORMER_H_INCLUDED

#include "nnue_common.h"
#include "nnue_architecture.h"
#include "features/index_list.h"

#include <cstring> // std::memset()

namespace Stockfish::Eval::NNUE {

  // If vector instructions are enabled, we update and refresh the
  // accumulator tile by tile such that each tile fits in the CPU's
  // vector registers.
  #define VECTOR

  #ifdef USE_AVX512
  typedef __m512i vec_t;
  #define vec_load(a) _mm512_load_si512(a)
  #define vec_store(a,b) _mm512_store_si512(a,b)
  #define vec_add_16(a,b) _mm512_add_epi16(a,b)
  #define vec_sub_16(a,b) _mm512_sub_epi16(a,b)
  static constexpr IndexType NumRegs = 8; // only 8 are needed

  #elif USE_AVX2
  typedef __m256i vec_t;
  #define vec_load(a) _mm256_load_si256(a)
  #define vec_store(a,b) _mm256_store_si256(a,b)
  #define vec_add_16(a,b) _mm256_add_epi16(a,b)
  #define vec_sub_16(a,b) _mm256_sub_epi16(a,b)
  static constexpr IndexType NumRegs = 16;

  #elif USE_SSE2
  typedef __m128i vec_t;
  #define vec_load(a) (*(a))
  #define vec_store(a,b) *(a)=(b)
  #define vec_add_16(a,b) _mm_add_epi16(a,b)
  #define vec_sub_16(a,b) _mm_sub_epi16(a,b)
  static constexpr IndexType NumRegs = Is64Bit ? 16 : 8;

  #elif USE_MMX
  typedef __m64 vec_t;
  #define vec_load(a) (*(a))
  #define vec_store(a,b) *(a)=(b)
  #define vec_add_16(a,b) _mm_add_pi16(a,b)
  #define vec_sub_16(a,b) _mm_sub_pi16(a,b)
  static constexpr IndexType NumRegs = 8;

  #elif USE_NEON
  typedef int16x8_t vec_t;
  #define vec_load(a) (*(a))
  #define vec_store(a,b) *(a)=(b)
  #define vec_add_16(a,b) vaddq_s16(a,b)
  #define vec_sub_16(a,b) vsubq_s16(a,b)
  static constexpr IndexType NumRegs = 16;

  #else
  #undef VECTOR

  #endif

  // Input feature converter
  class FeatureTransformer {

   private:
    // Number of output dimensions for one side
    static constexpr IndexType HalfDimensions = TransformedFeatureDimensions;

    #ifdef VECTOR
    static constexpr IndexType TileHeight = NumRegs * sizeof(vec_t) / 2;
    static_assert(HalfDimensions % TileHeight == 0, "TileHeight must divide HalfDimensions");
    #endif

   public:
    // Output type
    using OutputType = TransformedFeatureType;

    // Number of input/output dimensions
    static constexpr IndexType InputDimensions = RawFeatures::Dimensions;
    static constexpr IndexType OutputDimensions = HalfDimensions * 2;

    // Size of forward propagation buffer
    static constexpr std::size_t BufferSize =
        OutputDimensions * sizeof(OutputType);

    // Hash value embedded in the evaluation file
    static constexpr std::uint32_t get_hash_value() {
      return RawFeatures::HashValue ^ OutputDimensions;
    }

    // Read network parameters
<<<<<<< HEAD
    bool ReadParameters(std::istream& stream) {

      for (std::size_t i = 0; i < kHalfDimensions; ++i)
        biases_[i] = read_little_endian<BiasType>(stream);
      for (std::size_t i = 0; i < kHalfDimensions * (  currentNnueFeatures == NNUE_SHOGI ? SQUARE_NB_SHOGI * SHOGI_PS_END
                                                     : currentNnueFeatures == NNUE_CHESS ? SQUARE_NB_CHESS * PS_END
                                                                                         : SQUARE_NB_CHESS * PS_END); ++i)
        weights_[i] = read_little_endian<WeightType>(stream);
=======
    bool read_parameters(std::istream& stream) {
      for (std::size_t i = 0; i < HalfDimensions; ++i)
        biases[i] = read_little_endian<BiasType>(stream);
      for (std::size_t i = 0; i < HalfDimensions * InputDimensions; ++i)
        weights[i] = read_little_endian<WeightType>(stream);
>>>>>>> fbbd4adc
      return !stream.fail();
    }

    // Convert input features
    void transform(const Position& pos, OutputType* output) const {
      update_accumulator(pos, WHITE);
      update_accumulator(pos, BLACK);

      const auto& accumulation = pos.state()->accumulator.accumulation;

  #if defined(USE_AVX512)
      constexpr IndexType NumChunks = HalfDimensions / (SimdWidth * 2);
      static_assert(HalfDimensions % (SimdWidth * 2) == 0);
      const __m512i Control = _mm512_setr_epi64(0, 2, 4, 6, 1, 3, 5, 7);
      const __m512i Zero = _mm512_setzero_si512();

  #elif defined(USE_AVX2)
      constexpr IndexType NumChunks = HalfDimensions / SimdWidth;
      constexpr int Control = 0b11011000;
      const __m256i Zero = _mm256_setzero_si256();

  #elif defined(USE_SSE2)
      constexpr IndexType NumChunks = HalfDimensions / SimdWidth;

  #ifdef USE_SSE41
      const __m128i Zero = _mm_setzero_si128();
  #else
      const __m128i k0x80s = _mm_set1_epi8(-128);
  #endif

  #elif defined(USE_MMX)
      constexpr IndexType NumChunks = HalfDimensions / SimdWidth;
      const __m64 k0x80s = _mm_set1_pi8(-128);

  #elif defined(USE_NEON)
      constexpr IndexType NumChunks = HalfDimensions / (SimdWidth / 2);
      const int8x8_t Zero = {0};
  #endif

      const Color perspectives[2] = {pos.side_to_move(), ~pos.side_to_move()};
      for (IndexType p = 0; p < 2; ++p) {
        const IndexType offset = HalfDimensions * p;

  #if defined(USE_AVX512)
        auto out = reinterpret_cast<__m512i*>(&output[offset]);
        for (IndexType j = 0; j < NumChunks; ++j) {
          __m512i sum0 = _mm512_load_si512(
              &reinterpret_cast<const __m512i*>(accumulation[perspectives[p]][0])[j * 2 + 0]);
          __m512i sum1 = _mm512_load_si512(
              &reinterpret_cast<const __m512i*>(accumulation[perspectives[p]][0])[j * 2 + 1]);
          _mm512_store_si512(&out[j], _mm512_permutexvar_epi64(Control,
              _mm512_max_epi8(_mm512_packs_epi16(sum0, sum1), Zero)));
        }

  #elif defined(USE_AVX2)
        auto out = reinterpret_cast<__m256i*>(&output[offset]);
        for (IndexType j = 0; j < NumChunks; ++j) {
          __m256i sum0 = _mm256_load_si256(
              &reinterpret_cast<const __m256i*>(accumulation[perspectives[p]][0])[j * 2 + 0]);
          __m256i sum1 = _mm256_load_si256(
              &reinterpret_cast<const __m256i*>(accumulation[perspectives[p]][0])[j * 2 + 1]);
          _mm256_store_si256(&out[j], _mm256_permute4x64_epi64(_mm256_max_epi8(
              _mm256_packs_epi16(sum0, sum1), Zero), Control));
        }

  #elif defined(USE_SSE2)
        auto out = reinterpret_cast<__m128i*>(&output[offset]);
        for (IndexType j = 0; j < NumChunks; ++j) {
          __m128i sum0 = _mm_load_si128(&reinterpret_cast<const __m128i*>(
              accumulation[perspectives[p]][0])[j * 2 + 0]);
          __m128i sum1 = _mm_load_si128(&reinterpret_cast<const __m128i*>(
              accumulation[perspectives[p]][0])[j * 2 + 1]);
      const __m128i packedbytes = _mm_packs_epi16(sum0, sum1);

          _mm_store_si128(&out[j],

  #ifdef USE_SSE41
              _mm_max_epi8(packedbytes, Zero)
  #else
              _mm_subs_epi8(_mm_adds_epi8(packedbytes, k0x80s), k0x80s)
  #endif

          );
        }

  #elif defined(USE_MMX)
        auto out = reinterpret_cast<__m64*>(&output[offset]);
        for (IndexType j = 0; j < NumChunks; ++j) {
          __m64 sum0 = *(&reinterpret_cast<const __m64*>(
              accumulation[perspectives[p]][0])[j * 2 + 0]);
          __m64 sum1 = *(&reinterpret_cast<const __m64*>(
              accumulation[perspectives[p]][0])[j * 2 + 1]);
          const __m64 packedbytes = _mm_packs_pi16(sum0, sum1);
          out[j] = _mm_subs_pi8(_mm_adds_pi8(packedbytes, k0x80s), k0x80s);
        }

  #elif defined(USE_NEON)
        const auto out = reinterpret_cast<int8x8_t*>(&output[offset]);
        for (IndexType j = 0; j < NumChunks; ++j) {
          int16x8_t sum = reinterpret_cast<const int16x8_t*>(
              accumulation[perspectives[p]][0])[j];
          out[j] = vmax_s8(vqmovn_s16(sum), Zero);
        }

  #else
        for (IndexType j = 0; j < HalfDimensions; ++j) {
          BiasType sum = accumulation[static_cast<int>(perspectives[p])][0][j];
          output[offset + j] = static_cast<OutputType>(
              std::max<int>(0, std::min<int>(127, sum)));
        }
  #endif

      }
  #if defined(USE_MMX)
      _mm_empty();
  #endif
    }

   private:
    void update_accumulator(const Position& pos, const Color c) const {

  #ifdef VECTOR
      // Gcc-10.2 unnecessarily spills AVX2 registers if this array
      // is defined in the VECTOR code below, once in each branch
      vec_t acc[NumRegs];
  #endif

      // Look for a usable accumulator of an earlier position. We keep track
      // of the estimated gain in terms of features to be added/subtracted.
      StateInfo *st = pos.state(), *next = nullptr;
      int gain = pos.count<ALL_PIECES>() - 2;

      while (st->accumulator.state[c] == EMPTY)
      {
        auto& dp = st->dirtyPiece;
        // The first condition tests whether an incremental update is
        // possible at all: if this side's king has moved, it is not possible.
        static_assert(std::is_same_v<RawFeatures::SortedTriggerSet,
<<<<<<< HEAD
              Features::CompileTimeList<Features::TriggerEvent, Features::TriggerEvent::kFriendKingMoved>>,
              "Current code assumes that only kFriendlyKingMoved refresh trigger is being used.");
        if (   dp.piece[0] == make_piece(c, pos.nnue_king())
=======
              Features::CompileTimeList<Features::TriggerEvent, Features::TriggerEvent::FriendKingMoved>>,
              "Current code assumes that only FriendlyKingMoved refresh trigger is being used.");
        if (   dp.piece[0] == make_piece(c, KING)
>>>>>>> fbbd4adc
            || (gain -= dp.dirty_num + 1) < 0)
          break;
        next = st;
        st = st->previous;
      }

      if (st->accumulator.state[c] == COMPUTED)
      {
        if (next == nullptr)
          return;

        // Update incrementally in two steps. First, we update the "next"
        // accumulator. Then, we update the current accumulator (pos.state()).

        // Gather all features to be updated. This code assumes HalfKP features
        // only and doesn't support refresh triggers.
        static_assert(std::is_same_v<Features::FeatureSet<Features::HalfKP<Features::Side::Friend>>,
                                     RawFeatures>);
        Features::IndexList removed[2], added[2];
        Features::HalfKP<Features::Side::Friend>::append_changed_indices(pos,
            next->dirtyPiece, c, &removed[0], &added[0]);
        for (StateInfo *st2 = pos.state(); st2 != next; st2 = st2->previous)
          Features::HalfKP<Features::Side::Friend>::append_changed_indices(pos,
              st2->dirtyPiece, c, &removed[1], &added[1]);

        // Mark the accumulators as computed.
        next->accumulator.state[c] = COMPUTED;
        pos.state()->accumulator.state[c] = COMPUTED;

        // Now update the accumulators listed in info[], where the last element is a sentinel.
        StateInfo *info[3] =
          { next, next == pos.state() ? nullptr : pos.state(), nullptr };
  #ifdef VECTOR
        for (IndexType j = 0; j < HalfDimensions / TileHeight; ++j)
        {
          // Load accumulator
          auto accTile = reinterpret_cast<vec_t*>(
            &st->accumulator.accumulation[c][0][j * TileHeight]);
          for (IndexType k = 0; k < NumRegs; ++k)
            acc[k] = vec_load(&accTile[k]);

          for (IndexType i = 0; info[i]; ++i)
          {
            // Difference calculation for the deactivated features
            for (const auto index : removed[i])
            {
              const IndexType offset = HalfDimensions * index + j * TileHeight;
              auto column = reinterpret_cast<const vec_t*>(&weights[offset]);
              for (IndexType k = 0; k < NumRegs; ++k)
                acc[k] = vec_sub_16(acc[k], column[k]);
            }

            // Difference calculation for the activated features
            for (const auto index : added[i])
            {
              const IndexType offset = HalfDimensions * index + j * TileHeight;
              auto column = reinterpret_cast<const vec_t*>(&weights[offset]);
              for (IndexType k = 0; k < NumRegs; ++k)
                acc[k] = vec_add_16(acc[k], column[k]);
            }

            // Store accumulator
            accTile = reinterpret_cast<vec_t*>(
              &info[i]->accumulator.accumulation[c][0][j * TileHeight]);
            for (IndexType k = 0; k < NumRegs; ++k)
              vec_store(&accTile[k], acc[k]);
          }
        }

  #else
        for (IndexType i = 0; info[i]; ++i)
        {
          std::memcpy(info[i]->accumulator.accumulation[c][0],
              st->accumulator.accumulation[c][0],
              HalfDimensions * sizeof(BiasType));
          st = info[i];

          // Difference calculation for the deactivated features
          for (const auto index : removed[i])
          {
            const IndexType offset = HalfDimensions * index;

            for (IndexType j = 0; j < HalfDimensions; ++j)
              st->accumulator.accumulation[c][0][j] -= weights[offset + j];
          }

          // Difference calculation for the activated features
          for (const auto index : added[i])
          {
            const IndexType offset = HalfDimensions * index;

            for (IndexType j = 0; j < HalfDimensions; ++j)
              st->accumulator.accumulation[c][0][j] += weights[offset + j];
          }
        }
  #endif
      }
      else
      {
        // Refresh the accumulator
        auto& accumulator = pos.state()->accumulator;
        accumulator.state[c] = COMPUTED;
        Features::IndexList active;
        Features::HalfKP<Features::Side::Friend>::append_active_indices(pos, c, &active);

  #ifdef VECTOR
        for (IndexType j = 0; j < HalfDimensions / TileHeight; ++j)
        {
          auto biasesTile = reinterpret_cast<const vec_t*>(
              &biases[j * TileHeight]);
          for (IndexType k = 0; k < NumRegs; ++k)
            acc[k] = biasesTile[k];

          for (const auto index : active)
          {
            const IndexType offset = HalfDimensions * index + j * TileHeight;
            auto column = reinterpret_cast<const vec_t*>(&weights[offset]);

            for (unsigned k = 0; k < NumRegs; ++k)
              acc[k] = vec_add_16(acc[k], column[k]);
          }

          auto accTile = reinterpret_cast<vec_t*>(
              &accumulator.accumulation[c][0][j * TileHeight]);
          for (unsigned k = 0; k < NumRegs; k++)
            vec_store(&accTile[k], acc[k]);
        }

  #else
        std::memcpy(accumulator.accumulation[c][0], biases,
            HalfDimensions * sizeof(BiasType));

        for (const auto index : active)
        {
          const IndexType offset = HalfDimensions * index;

          for (IndexType j = 0; j < HalfDimensions; ++j)
            accumulator.accumulation[c][0][j] += weights[offset + j];
        }
  #endif
      }

  #if defined(USE_MMX)
      _mm_empty();
  #endif
    }

    using BiasType = std::int16_t;
    using WeightType = std::int16_t;

    alignas(CacheLineSize) BiasType biases[HalfDimensions];
    alignas(CacheLineSize)
        WeightType weights[HalfDimensions * InputDimensions];
  };

}  // namespace Stockfish::Eval::NNUE

#endif // #ifndef NNUE_FEATURE_TRANSFORMER_H_INCLUDED<|MERGE_RESOLUTION|>--- conflicted
+++ resolved
@@ -109,22 +109,14 @@
     }
 
     // Read network parameters
-<<<<<<< HEAD
-    bool ReadParameters(std::istream& stream) {
-
-      for (std::size_t i = 0; i < kHalfDimensions; ++i)
-        biases_[i] = read_little_endian<BiasType>(stream);
-      for (std::size_t i = 0; i < kHalfDimensions * (  currentNnueFeatures == NNUE_SHOGI ? SQUARE_NB_SHOGI * SHOGI_PS_END
-                                                     : currentNnueFeatures == NNUE_CHESS ? SQUARE_NB_CHESS * PS_END
-                                                                                         : SQUARE_NB_CHESS * PS_END); ++i)
-        weights_[i] = read_little_endian<WeightType>(stream);
-=======
     bool read_parameters(std::istream& stream) {
+
       for (std::size_t i = 0; i < HalfDimensions; ++i)
         biases[i] = read_little_endian<BiasType>(stream);
-      for (std::size_t i = 0; i < HalfDimensions * InputDimensions; ++i)
+      for (std::size_t i = 0; i < HalfDimensions * (  currentNnueFeatures == NNUE_SHOGI ? SQUARE_NB_SHOGI * SHOGI_PS_END
+                                                    : currentNnueFeatures == NNUE_CHESS ? SQUARE_NB_CHESS * PS_NB
+                                                                                        : SQUARE_NB_CHESS * PS_NB); ++i)
         weights[i] = read_little_endian<WeightType>(stream);
->>>>>>> fbbd4adc
       return !stream.fail();
     }
 
@@ -263,15 +255,9 @@
         // The first condition tests whether an incremental update is
         // possible at all: if this side's king has moved, it is not possible.
         static_assert(std::is_same_v<RawFeatures::SortedTriggerSet,
-<<<<<<< HEAD
-              Features::CompileTimeList<Features::TriggerEvent, Features::TriggerEvent::kFriendKingMoved>>,
-              "Current code assumes that only kFriendlyKingMoved refresh trigger is being used.");
-        if (   dp.piece[0] == make_piece(c, pos.nnue_king())
-=======
               Features::CompileTimeList<Features::TriggerEvent, Features::TriggerEvent::FriendKingMoved>>,
               "Current code assumes that only FriendlyKingMoved refresh trigger is being used.");
-        if (   dp.piece[0] == make_piece(c, KING)
->>>>>>> fbbd4adc
+        if (   dp.piece[0] == make_piece(c, pos.nnue_king())
             || (gain -= dp.dirty_num + 1) < 0)
           break;
         next = st;
