--- conflicted
+++ resolved
@@ -980,12 +980,8 @@
 
           if (   !captureOrPromotion
               && !givesCheck
-<<<<<<< HEAD
               && (!pos.must_capture() || !pos.attackers_to(to_sq(move), ~us))
-              && (!pos.advanced_pawn_push(move) || pos.count<ALL_PIECES>(us) == pos.count<PAWN>(us)))
-=======
-              && (!pos.advanced_pawn_push(move) || pos.non_pawn_material(~us) > BishopValueMg))
->>>>>>> 2ead74d1
+              && (!pos.advanced_pawn_push(move) || pos.non_pawn_material(~us) > BishopValueMg || pos.count<ALL_PIECES>(us) == pos.count<PAWN>(us)))
           {
               // Move count based pruning (~30 Elo)
               if (moveCountPruning)
@@ -1013,13 +1009,9 @@
               if (!pos.must_capture() && !pos.see_ge(move, Value(-29 * lmrDepth * lmrDepth)))
                   continue;
           }
-<<<<<<< HEAD
-          else if (   !pos.must_capture()
-                   && !pos.see_ge(move, -(PawnValueEg + 120 * pos.captures_to_hand()) * (depth / ONE_PLY))) // (~20 Elo)
-=======
           else if ((!givesCheck || !(pos.blockers_for_king(~us) & from_sq(move)))
-                  && !pos.see_ge(move, -PawnValueEg * (depth / ONE_PLY))) // (~20 Elo)
->>>>>>> 2ead74d1
+                  && !pos.must_capture()
+                  && !pos.see_ge(move, -(PawnValueEg + 120 * pos.captures_to_hand()) * (depth / ONE_PLY))) // (~20 Elo)
                   continue;
       }
 
