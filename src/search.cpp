/*
  Stockfish, a UCI chess playing engine derived from Glaurung 2.1
  Copyright (C) 2004-2008 Tord Romstad (Glaurung author)
  Copyright (C) 2008-2015 Marco Costalba, Joona Kiiski, Tord Romstad
  Copyright (C) 2015-2020 Marco Costalba, Joona Kiiski, Gary Linscott, Tord Romstad

  Stockfish is free software: you can redistribute it and/or modify
  it under the terms of the GNU General Public License as published by
  the Free Software Foundation, either version 3 of the License, or
  (at your option) any later version.

  Stockfish is distributed in the hope that it will be useful,
  but WITHOUT ANY WARRANTY; without even the implied warranty of
  MERCHANTABILITY or FITNESS FOR A PARTICULAR PURPOSE.  See the
  GNU General Public License for more details.

  You should have received a copy of the GNU General Public License
  along with this program.  If not, see <http://www.gnu.org/licenses/>.
*/

#include <algorithm>
#include <cassert>
#include <cmath>
#include <cstring>   // For std::memset
#include <iostream>
#include <sstream>

#include "evaluate.h"
#include "misc.h"
#include "movegen.h"
#include "movepick.h"
#include "partner.h"
#include "position.h"
#include "search.h"
#include "thread.h"
#include "timeman.h"
#include "tt.h"
#include "uci.h"
#include "syzygy/tbprobe.h"

namespace Search {

  LimitsType Limits;
}

namespace Tablebases {

  int Cardinality;
  bool RootInTB;
  bool UseRule50;
  Depth ProbeDepth;
}

namespace TB = Tablebases;

using std::string;
using Eval::evaluate;
using namespace Search;

namespace {

  // Different node types, used as a template parameter
  enum NodeType { NonPV, PV };

  constexpr uint64_t ttHitAverageWindow     = 4096;
  constexpr uint64_t ttHitAverageResolution = 1024;

  // Razor and futility margins
  constexpr int RazorMargin = 531;
  Value futility_margin(Depth d, bool improving) {
    return Value(217 * (d - improving));
  }

  // Reductions lookup table, initialized at startup
  int Reductions[MAX_MOVES]; // [depth or moveNumber]

  Depth reduction(bool i, Depth d, int mn) {
    int r = Reductions[d] * Reductions[mn];
    return (r + 511) / 1024 + (!i && r > 1007);
  }

  constexpr int futility_move_count(bool improving, Depth depth) {
    return (4 + depth * depth) / (2 - improving);
  }

  // History and stats update bonus, based on depth
  int stat_bonus(Depth d) {
    return d > 15 ? -8 : 19 * d * d + 155 * d - 132;
  }

  // Add a small random component to draw evaluations to avoid 3fold-blindness
  Value value_draw(Thread* thisThread) {
    return VALUE_DRAW + Value(2 * (thisThread->nodes & 1) - 1);
  }

  // Skill structure is used to implement strength limit
  struct Skill {
    explicit Skill(int l) : level(l) {}
    bool enabled() const { return level < 20; }
    bool time_to_pick(Depth depth) const { return depth == 1 + std::max(level, 0); }
    Move pick_best(size_t multiPV);

    int level;
    Move best = MOVE_NONE;
  };

  // Breadcrumbs are used to mark nodes as being searched by a given thread
  struct Breadcrumb {
    std::atomic<Thread*> thread;
    std::atomic<Key> key;
  };
  std::array<Breadcrumb, 1024> breadcrumbs;

  // ThreadHolding structure keeps track of which thread left breadcrumbs at the given
  // node for potential reductions. A free node will be marked upon entering the moves
  // loop by the constructor, and unmarked upon leaving that loop by the destructor.
  struct ThreadHolding {
    explicit ThreadHolding(Thread* thisThread, Key posKey, int ply) {
       location = ply < 8 ? &breadcrumbs[posKey & (breadcrumbs.size() - 1)] : nullptr;
       otherThread = false;
       owning = false;
       if (location)
       {
          // See if another already marked this location, if not, mark it ourselves
          Thread* tmp = (*location).thread.load(std::memory_order_relaxed);
          if (tmp == nullptr)
          {
              (*location).thread.store(thisThread, std::memory_order_relaxed);
              (*location).key.store(posKey, std::memory_order_relaxed);
              owning = true;
          }
          else if (   tmp != thisThread
                   && (*location).key.load(std::memory_order_relaxed) == posKey)
              otherThread = true;
       }
    }

    ~ThreadHolding() {
       if (owning) // Free the marked location
           (*location).thread.store(nullptr, std::memory_order_relaxed);
    }

    bool marked() { return otherThread; }

    private:
    Breadcrumb* location;
    bool otherThread, owning;
  };

  template <NodeType NT>
  Value search(Position& pos, Stack* ss, Value alpha, Value beta, Depth depth, bool cutNode);

  template <NodeType NT>
  Value qsearch(Position& pos, Stack* ss, Value alpha, Value beta, Depth depth = 0);

  Value value_to_tt(Value v, int ply);
  Value value_from_tt(Value v, int ply, int r50c);
  void update_pv(Move* pv, Move move, Move* childPv);
  void update_continuation_histories(Stack* ss, Piece pc, Square to, int bonus);
  void update_quiet_stats(const Position& pos, Stack* ss, Move move, int bonus, int depth);
  void update_all_stats(const Position& pos, Stack* ss, Move bestMove, Value bestValue, Value beta, Square prevSq,
                        Move* quietsSearched, int quietCount, Move* capturesSearched, int captureCount, Depth depth);

  // perft() is our utility to verify move generation. All the leaf nodes up
  // to the given depth are generated and counted, and the sum is returned.
  template<bool Root>
  uint64_t perft(Position& pos, Depth depth) {

    StateInfo st;
    uint64_t cnt, nodes = 0;
    const bool leaf = (depth == 2);

    for (const auto& m : MoveList<LEGAL>(pos))
    {
        assert(pos.pseudo_legal(m));
        if (Root && depth <= 1)
            cnt = 1, nodes++;
        else
        {
            pos.do_move(m, st);
            cnt = leaf ? MoveList<LEGAL>(pos).size() : perft<false>(pos, depth - 1);
            nodes += cnt;
            pos.undo_move(m);
        }
        if (Root)
            sync_cout << UCI::move(pos, m) << ": " << cnt << sync_endl;
    }
    return nodes;
  }

} // namespace


/// Search::init() is called at startup to initialize various lookup tables

void Search::init() {

  for (int i = 1; i < MAX_MOVES; ++i)
      Reductions[i] = int((24.8 + std::log(Threads.size())) * std::log(i));
}


/// Search::clear() resets search state to its initial value

void Search::clear() {

  Threads.main()->wait_for_search_finished();

  Time.availableNodes = 0;
  TT.clear();
  Threads.clear();
  Tablebases::init(Options["SyzygyPath"]); // Free mapped files
}


/// MainThread::search() is started when the program receives the UCI 'go'
/// command. It searches from the root position and outputs the "bestmove".

void MainThread::search() {

  if (Limits.perft)
  {
      nodes = perft<true>(rootPos, Limits.perft);
      sync_cout << "\nNodes searched: " << nodes << "\n" << sync_endl;
      return;
  }

  Color us = rootPos.side_to_move();
  Time.init(rootPos, Limits, us, rootPos.game_ply());
  TT.new_search();

  if (rootMoves.empty() || (Options["Protocol"] == "xboard" && rootPos.is_optional_game_end()))
  {
      rootMoves.emplace_back(MOVE_NONE);
      Value variantResult;
      Value result =  rootPos.is_game_end(variantResult) ? variantResult
                    : rootPos.checkers()                 ? rootPos.checkmate_value()
                                                         : rootPos.stalemate_value();
      if (Options["Protocol"] == "xboard")
      {
          // rotate MOVE_NONE to front (for optional game end)
          std::rotate(rootMoves.rbegin(), rootMoves.rbegin() + 1, rootMoves.rend());
          sync_cout << (  result == VALUE_DRAW ? "1/2-1/2 {Draw}"
                        : (rootPos.side_to_move() == BLACK ? -result : result) == VALUE_MATE ? "1-0 {White wins}"
                        : "0-1 {Black wins}")
                    << sync_endl;
      }
      else
      sync_cout << "info depth 0 score "
                << UCI::value(result)
                << sync_endl;
  }
  else
  {
      for (Thread* th : Threads)
      {
          th->bestMoveChanges = 0;
          if (th != this)
              th->start_searching();
      }

      Thread::search(); // Let's start searching!
  }

  if (rootPos.two_boards() && !Threads.abort && Options["Protocol"] == "xboard")
  {
      while (!Threads.stop && (Partner.sitRequested || Partner.weDead) && Time.elapsed() < Limits.time[us] - 1000)
      {}
  }

  // When we reach the maximum depth, we can arrive here without a raise of
  // Threads.stop. However, if we are pondering or in an infinite search,
  // the UCI protocol states that we shouldn't print the best move before the
  // GUI sends a "stop" or "ponderhit" command. We therefore simply wait here
  // until the GUI sends one of those commands.

  while (!Threads.stop && (ponder || Limits.infinite))
  {} // Busy wait for a stop or a ponder reset

  // Stop the threads if not already stopped (also raise the stop if
  // "ponderhit" just reset Threads.ponder).
  Threads.stop = true;

  // Wait until all threads have finished
  for (Thread* th : Threads)
      if (th != this)
          th->wait_for_search_finished();

  // When playing in 'nodes as time' mode, subtract the searched nodes from
  // the available ones before exiting.
  if (Limits.npmsec)
      Time.availableNodes += Limits.inc[us] - Threads.nodes_searched();

  bestThread = this;

  // Check if there are threads with a better score than main thread
  if (    Options["MultiPV"] == 1
      && !Limits.depth
      && !(Skill(Options["Skill Level"]).enabled() || Options["UCI_LimitStrength"])
      &&  rootMoves[0].pv[0] != MOVE_NONE)
  {
      std::map<Move, int64_t> votes;
      Value minScore = this->rootMoves[0].score;

      // Find minimum score
      for (Thread* th: Threads)
          minScore = std::min(minScore, th->rootMoves[0].score);

      // Vote according to score and depth, and select the best thread
      for (Thread* th : Threads)
      {
          votes[th->rootMoves[0].pv[0]] +=
              (th->rootMoves[0].score - minScore + 14) * int(th->completedDepth);

          if (abs(bestThread->rootMoves[0].score) >= VALUE_TB_WIN_IN_MAX_PLY)
          {
              // Make sure we pick the shortest mate / TB conversion or stave off mate the longest
              if (th->rootMoves[0].score > bestThread->rootMoves[0].score)
                  bestThread = th;
          }
          else if (   th->rootMoves[0].score >= VALUE_TB_WIN_IN_MAX_PLY
                   || (   th->rootMoves[0].score > VALUE_TB_LOSS_IN_MAX_PLY
                       && votes[th->rootMoves[0].pv[0]] > votes[bestThread->rootMoves[0].pv[0]]))
              bestThread = th;
      }
  }

  bestPreviousScore = bestThread->rootMoves[0].score;

  // Send again PV info if we have a new best thread
  if (bestThread != this)
      sync_cout << UCI::pv(bestThread->rootPos, bestThread->completedDepth, -VALUE_INFINITE, VALUE_INFINITE) << sync_endl;

  if (Options["Protocol"] == "xboard")
  {
      // Send move only when not in analyze mode and not at game end
      if (!Options["UCI_AnalyseMode"] && rootMoves[0].pv[0] != MOVE_NONE && !Threads.abort.exchange(true))
          sync_cout << "move " << UCI::move(rootPos, bestThread->rootMoves[0].pv[0]) << sync_endl;
      return;
  }

  sync_cout << "bestmove " << UCI::move(rootPos, bestThread->rootMoves[0].pv[0]);

  if (bestThread->rootMoves[0].pv.size() > 1 || bestThread->rootMoves[0].extract_ponder_from_tt(rootPos))
      std::cout << " ponder " << UCI::move(rootPos, bestThread->rootMoves[0].pv[1]);

  std::cout << sync_endl;
}


/// Thread::search() is the main iterative deepening loop. It calls search()
/// repeatedly with increasing depth until the allocated thinking time has been
/// consumed, the user stops the search, or the maximum search depth is reached.

void Thread::search() {

  // To allow access to (ss-7) up to (ss+2), the stack must be oversized.
  // The former is needed to allow update_continuation_histories(ss-1, ...),
  // which accesses its argument at ss-6, also near the root.
  // The latter is needed for statScores and killer initialization.
  Stack stack[MAX_PLY+10], *ss = stack+7;
  Move  pv[MAX_PLY+1];
  Value bestValue, alpha, beta, delta;
  Move  lastBestMove = MOVE_NONE;
  Depth lastBestMoveDepth = 0;
  MainThread* mainThread = (this == Threads.main() ? Threads.main() : nullptr);
  double timeReduction = 1, totBestMoveChanges = 0;
  Color us = rootPos.side_to_move();
  int iterIdx = 0;

  std::memset(ss-7, 0, 10 * sizeof(Stack));
  for (int i = 7; i > 0; i--)
      (ss-i)->continuationHistory = &this->continuationHistory[0][0][NO_PIECE][0]; // Use as a sentinel

  ss->pv = pv;

  bestValue = delta = alpha = -VALUE_INFINITE;
  beta = VALUE_INFINITE;

  if (mainThread)
  {
      if (mainThread->bestPreviousScore == VALUE_INFINITE)
          for (int i=0; i<4; ++i)
              mainThread->iterValue[i] = VALUE_ZERO;
      else
          for (int i=0; i<4; ++i)
              mainThread->iterValue[i] = mainThread->bestPreviousScore;
  }

  size_t multiPV = Options["MultiPV"];

  // Pick integer skill levels, but non-deterministically round up or down
  // such that the average integer skill corresponds to the input floating point one.
  // UCI_Elo is converted to a suitable fractional skill level, using anchoring
  // to CCRL Elo (goldfish 1.13 = 2000) and a fit through Ordo derived Elo
  // for match (TC 60+0.6) results spanning a wide range of k values.
  PRNG rng(now());
  double floatLevel = Options["UCI_LimitStrength"] ?
                      Utility::clamp(std::pow((Options["UCI_Elo"] - 1346.6) / 143.4, 1 / 0.806), 0.0, 20.0) :
                        double(Options["Skill Level"]);
  int intLevel = int(floatLevel) +
                 ((floatLevel - int(floatLevel)) * 1024 > rng.rand<unsigned>() % 1024  ? 1 : 0);
  Skill skill(intLevel);

  // When playing with strength handicap enable MultiPV search that we will
  // use behind the scenes to retrieve a set of possible moves.
  if (skill.enabled())
      multiPV = std::max(multiPV, (size_t)4);

  multiPV = std::min(multiPV, rootMoves.size());
  ttHitAverage = ttHitAverageWindow * ttHitAverageResolution / 2;

  int ct = int(Options["Contempt"]) * PawnValueEg / 100; // From centipawns

  // In analysis mode, adjust contempt in accordance with user preference
  if (Limits.infinite || Options["UCI_AnalyseMode"])
      ct =  Options["Analysis Contempt"] == "Off"  ? 0
          : Options["Analysis Contempt"] == "Both" ? ct
          : Options["Analysis Contempt"] == "White" && us == BLACK ? -ct
          : Options["Analysis Contempt"] == "Black" && us == WHITE ? -ct
          : ct;

  // Evaluation score is from the white point of view
  contempt = (us == WHITE ?  make_score(ct, ct / 2)
                          : -make_score(ct, ct / 2));

  int searchAgainCounter = 0;

  // Iterative deepening loop until requested to stop or the target depth is reached
  while (   ++rootDepth < MAX_PLY
         && !Threads.stop
         && !(Limits.depth && mainThread && rootDepth > Limits.depth))
  {
      // Age out PV variability metric
      if (mainThread)
          totBestMoveChanges /= 2;

      // Save the last iteration's scores before first PV line is searched and
      // all the move scores except the (new) PV are set to -VALUE_INFINITE.
      for (RootMove& rm : rootMoves)
          rm.previousScore = rm.score;

      size_t pvFirst = 0;
      pvLast = 0;

      if (!Threads.increaseDepth)
         searchAgainCounter++;

      // MultiPV loop. We perform a full root search for each PV line
      for (pvIdx = 0; pvIdx < multiPV && !Threads.stop; ++pvIdx)
      {
          if (pvIdx == pvLast)
          {
              pvFirst = pvLast;
              for (pvLast++; pvLast < rootMoves.size(); pvLast++)
                  if (rootMoves[pvLast].tbRank != rootMoves[pvFirst].tbRank)
                      break;
          }

          // Reset UCI info selDepth for each depth and each PV line
          selDepth = 0;

          // Reset aspiration window starting size
          if (rootDepth >= 4)
          {
              Value prev = rootMoves[pvIdx].previousScore;
              delta = Value(21 * (1 + rootPos.captures_to_hand()));
              alpha = std::max(prev - delta,-VALUE_INFINITE);
              beta  = std::min(prev + delta, VALUE_INFINITE);

              // Adjust contempt based on root move's previousScore (dynamic contempt)
              int dct = ct + (102 - ct / 2) * prev / (abs(prev) + 157);

              contempt = (us == WHITE ?  make_score(dct, dct / 2)
                                      : -make_score(dct, dct / 2));
          }

          // Start with a small aspiration window and, in the case of a fail
          // high/low, re-search with a bigger window until we don't fail
          // high/low anymore.
          int failedHighCnt = 0;
          while (true)
          {
              Depth adjustedDepth = std::max(1, rootDepth - failedHighCnt - searchAgainCounter);
              bestValue = ::search<PV>(rootPos, ss, alpha, beta, adjustedDepth, false);

              // Bring the best move to the front. It is critical that sorting
              // is done with a stable algorithm because all the values but the
              // first and eventually the new best one are set to -VALUE_INFINITE
              // and we want to keep the same order for all the moves except the
              // new PV that goes to the front. Note that in case of MultiPV
              // search the already searched PV lines are preserved.
              std::stable_sort(rootMoves.begin() + pvIdx, rootMoves.begin() + pvLast);

              // If search has been stopped, we break immediately. Sorting is
              // safe because RootMoves is still valid, although it refers to
              // the previous iteration.
              if (Threads.stop)
                  break;

              // When failing high/low give some update (without cluttering
              // the UI) before a re-search.
              if (   mainThread
                  && multiPV == 1
                  && (bestValue <= alpha || bestValue >= beta)
                  && Time.elapsed() > 3000)
                  sync_cout << UCI::pv(rootPos, rootDepth, alpha, beta) << sync_endl;

              // In case of failing low/high increase aspiration window and
              // re-search, otherwise exit the loop.
              if (bestValue <= alpha)
              {
                  beta = (alpha + beta) / 2;
                  alpha = std::max(bestValue - delta, -VALUE_INFINITE);

                  failedHighCnt = 0;
                  if (mainThread)
                      mainThread->stopOnPonderhit = false;
              }
              else if (bestValue >= beta)
              {
                  beta = std::min(bestValue + delta, VALUE_INFINITE);
                  ++failedHighCnt;
              }
              else
              {
                  ++rootMoves[pvIdx].bestMoveCount;
                  break;
              }

              delta += delta / 4 + 5;

              assert(alpha >= -VALUE_INFINITE && beta <= VALUE_INFINITE);
          }

          // Sort the PV lines searched so far and update the GUI
          std::stable_sort(rootMoves.begin() + pvFirst, rootMoves.begin() + pvIdx + 1);

          if (    mainThread
              && (Threads.stop || pvIdx + 1 == multiPV || Time.elapsed() > 3000))
              sync_cout << UCI::pv(rootPos, rootDepth, alpha, beta) << sync_endl;
      }

      if (!Threads.stop)
          completedDepth = rootDepth;

      if (rootMoves[0].pv[0] != lastBestMove) {
         lastBestMove = rootMoves[0].pv[0];
         lastBestMoveDepth = rootDepth;
      }

      // Have we found a "mate in x"?
      if (   Limits.mate
          && bestValue >= VALUE_MATE_IN_MAX_PLY
          && VALUE_MATE - bestValue <= 2 * Limits.mate)
          Threads.stop = true;

      if (!mainThread)
          continue;

      // If skill level is enabled and time is up, pick a sub-optimal best move
      if (skill.enabled() && skill.time_to_pick(rootDepth))
          skill.pick_best(multiPV);

      // Do we have time for the next iteration? Can we stop searching now?
      if (    Limits.use_time_management()
          && !Threads.stop
          && !mainThread->stopOnPonderhit)
      {
          double fallingEval = (332 +  6 * (mainThread->bestPreviousScore - bestValue)
                                    +  6 * (mainThread->iterValue[iterIdx]  - bestValue)) / 704.0;
          fallingEval = Utility::clamp(fallingEval, 0.5, 1.5);

          // If the bestMove is stable over several iterations, reduce time accordingly
          timeReduction = lastBestMoveDepth + 9 < completedDepth ? 1.94 : 0.91;
          double reduction = (1.41 + mainThread->previousTimeReduction) / (2.27 * timeReduction);

          // Use part of the gained time from a previous stable move for the current move
          for (Thread* th : Threads)
          {
              totBestMoveChanges += th->bestMoveChanges;
              th->bestMoveChanges = 0;
          }
          double bestMoveInstability = 1 + totBestMoveChanges / Threads.size();

          if (completedDepth >= 8 && rootPos.two_boards() && Options["Protocol"] == "xboard")
          {
              if (Limits.time[us])
                  Partner.ptell<FAIRY>("time " + std::to_string((Limits.time[us] - Time.elapsed()) / 10));
              if (Limits.time[~us])
                  Partner.ptell<FAIRY>("otim " + std::to_string(Limits.time[~us] / 10));
              if (!Partner.weDead && bestValue <= VALUE_MATED_IN_MAX_PLY)
              {
                  Partner.ptell("dead");
                  Partner.weDead = true;
              }
              else if (Partner.weDead && bestValue > VALUE_MATED_IN_MAX_PLY)
              {
                  Partner.ptell("x");
                  Partner.weDead = false;
              }
              else if (!Partner.weWin && bestValue >= VALUE_MATE_IN_MAX_PLY && Limits.time[~us] < Partner.time * 10)
              {
                  Partner.ptell("sit");
                  Partner.weWin = true;
              }
              else if (Partner.weWin && (bestValue < VALUE_MATE_IN_MAX_PLY || Limits.time[~us] > Partner.time * 10))
              {
                  Partner.ptell("x");
                  Partner.weWin = false;
              }
          }

          // Stop the search if we have only one legal move, or if available time elapsed
          if (   rootMoves.size() == 1
              || Time.elapsed() > Time.optimum() * fallingEval * reduction * bestMoveInstability)
          {
              // If we are allowed to ponder do not stop the search now but
              // keep pondering until the GUI sends "ponderhit" or "stop".
              if (mainThread->ponder)
                  mainThread->stopOnPonderhit = true;
              else if (!(rootPos.two_boards() && (Partner.sitRequested || Partner.weDead)))
                  Threads.stop = true;
          }
          else if (   Threads.increaseDepth
                   && !mainThread->ponder
                   && Time.elapsed() > Time.optimum() * fallingEval * reduction * bestMoveInstability * 0.6)
                   Threads.increaseDepth = false;
          else
                   Threads.increaseDepth = true;
      }

      mainThread->iterValue[iterIdx] = bestValue;
      iterIdx = (iterIdx + 1) & 3;
  }

  if (!mainThread)
      return;

  mainThread->previousTimeReduction = timeReduction;

  // If skill level is enabled, swap best PV line with the sub-optimal one
  if (skill.enabled())
      std::swap(rootMoves[0], *std::find(rootMoves.begin(), rootMoves.end(),
                skill.best ? skill.best : skill.pick_best(multiPV)));
}


namespace {

  // search<>() is the main search function for both PV and non-PV nodes

  template <NodeType NT>
  Value search(Position& pos, Stack* ss, Value alpha, Value beta, Depth depth, bool cutNode) {

    constexpr bool PvNode = NT == PV;
    const bool rootNode = PvNode && ss->ply == 0;

    // Check if we have an upcoming move which draws by repetition, or
    // if the opponent had an alternative move earlier to this position.
    if (   pos.rule50_count() >= 3
        && alpha < VALUE_DRAW
        && !rootNode
        && pos.has_game_cycle(ss->ply))
    {
        alpha = value_draw(pos.this_thread());
        if (alpha >= beta)
            return alpha;
    }

    // Dive into quiescence search when the depth reaches zero
    if (depth <= 0)
        return qsearch<NT>(pos, ss, alpha, beta);

    assert(-VALUE_INFINITE <= alpha && alpha < beta && beta <= VALUE_INFINITE);
    assert(PvNode || (alpha == beta - 1));
    assert(0 < depth && depth < MAX_PLY);
    assert(!(PvNode && cutNode));

    Move pv[MAX_PLY+1], capturesSearched[32], quietsSearched[64];
    StateInfo st;
    TTEntry* tte;
    Key posKey;
    Move ttMove, move, excludedMove, bestMove;
    Depth extension, newDepth;
    Value bestValue, value, ttValue, eval, maxValue;
    bool ttHit, ttPv, formerPv, inCheck, givesCheck, improving, didLMR, priorCapture;
    bool captureOrPromotion, doFullDepthSearch, moveCountPruning, ttCapture, singularLMR;
    Piece movedPiece;
    int moveCount, captureCount, quietCount;

    // Step 1. Initialize node
    Thread* thisThread = pos.this_thread();
    inCheck = pos.checkers();
    priorCapture = pos.captured_piece();
    Color us = pos.side_to_move();
    moveCount = captureCount = quietCount = ss->moveCount = 0;
    bestValue = -VALUE_INFINITE;
    maxValue = VALUE_INFINITE;

    // Check for the available remaining time
    if (thisThread == Threads.main())
        static_cast<MainThread*>(thisThread)->check_time();

    // Used to send selDepth info to GUI (selDepth counts from 1, ply from 0)
    if (PvNode && thisThread->selDepth < ss->ply + 1)
        thisThread->selDepth = ss->ply + 1;

    if (!rootNode)
    {
        Value variantResult;
        if (pos.is_game_end(variantResult, ss->ply))
            return variantResult;

        // Step 2. Check for aborted search and immediate draw
        if (   Threads.stop.load(std::memory_order_relaxed)
            || ss->ply >= MAX_PLY)
            return (ss->ply >= MAX_PLY && !inCheck) ? evaluate(pos)
                                                    : value_draw(pos.this_thread());

        // Step 3. Mate distance pruning. Even if we mate at the next move our score
        // would be at best mate_in(ss->ply+1), but if alpha is already bigger because
        // a shorter mate was found upward in the tree then there is no need to search
        // because we will never beat the current alpha. Same logic but with reversed
        // signs applies also in the opposite condition of being mated instead of giving
        // mate. In this case return a fail-high score.
        alpha = std::max(mated_in(ss->ply), alpha);
        beta = std::min(mate_in(ss->ply+1), beta);
        if (alpha >= beta)
            return alpha;
    }

    assert(0 <= ss->ply && ss->ply < MAX_PLY);

    (ss+1)->ply = ss->ply + 1;
    (ss+1)->excludedMove = bestMove = MOVE_NONE;
    (ss+2)->killers[0] = (ss+2)->killers[1] = MOVE_NONE;
    Square prevSq = to_sq((ss-1)->currentMove);

    // Initialize statScore to zero for the grandchildren of the current position.
    // So statScore is shared between all grandchildren and only the first grandchild
    // starts with statScore = 0. Later grandchildren start with the last calculated
    // statScore of the previous grandchild. This influences the reduction rules in
    // LMR which are based on the statScore of parent position.
    if (rootNode)
        (ss+4)->statScore = 0;
    else
        (ss+2)->statScore = 0;

    // Step 4. Transposition table lookup. We don't want the score of a partial
    // search to overwrite a previous full search TT value, so we use a different
    // position key in case of an excluded move.
    excludedMove = ss->excludedMove;
    posKey = pos.key() ^ (Key(excludedMove) << 16); // Isn't a very good hash
    tte = TT.probe(posKey, ttHit);
    ttValue = ttHit ? value_from_tt(tte->value(), ss->ply, pos.rule50_count()) : VALUE_NONE;
    ttMove =  rootNode ? thisThread->rootMoves[thisThread->pvIdx].pv[0]
            : ttHit    ? tte->move() : MOVE_NONE;
    ttPv = PvNode || (ttHit && tte->is_pv());
    formerPv = ttPv && !PvNode;

    if (ttPv && depth > 12 && ss->ply - 1 < MAX_LPH && !pos.captured_piece() && is_ok((ss-1)->currentMove))
        thisThread->lowPlyHistory[ss->ply - 1][from_to((ss-1)->currentMove)] << stat_bonus(depth - 5);

    // thisThread->ttHitAverage can be used to approximate the running average of ttHit
    thisThread->ttHitAverage =   (ttHitAverageWindow - 1) * thisThread->ttHitAverage / ttHitAverageWindow
                                + ttHitAverageResolution * ttHit;

    // At non-PV nodes we check for an early TT cutoff
    if (  !PvNode
        && ttHit
        && tte->depth() >= depth
        && ttValue != VALUE_NONE // Possible in case of TT access race
        && (ttValue >= beta ? (tte->bound() & BOUND_LOWER)
                            : (tte->bound() & BOUND_UPPER)))
    {
        // If ttMove is quiet, update move sorting heuristics on TT hit
        if (ttMove)
        {
            if (ttValue >= beta)
            {
                if (!pos.capture_or_promotion(ttMove))
                    update_quiet_stats(pos, ss, ttMove, stat_bonus(depth), depth);

                // Extra penalty for early quiet moves of the previous ply
                if ((ss-1)->moveCount <= 2 && !priorCapture)
                    update_continuation_histories(ss-1, pos.piece_on(prevSq), prevSq, -stat_bonus(depth + 1));
            }
            // Penalty for a quiet ttMove that fails low
            else if (!pos.capture_or_promotion(ttMove))
            {
                int penalty = -stat_bonus(depth);
                thisThread->mainHistory[us][from_to(ttMove)] << penalty;
                update_continuation_histories(ss, pos.moved_piece(ttMove), to_sq(ttMove), penalty);
            }
        }

        if (pos.rule50_count() < 90)
            return ttValue;
    }

    // Step 5. Tablebases probe
    if (!rootNode && TB::Cardinality)
    {
        int piecesCount = pos.count<ALL_PIECES>();

        if (    piecesCount <= TB::Cardinality
            && (piecesCount <  TB::Cardinality || depth >= TB::ProbeDepth)
            &&  pos.rule50_count() == 0
            &&  Options["UCI_Variant"] == "chess"
            && !pos.can_castle(ANY_CASTLING))
        {
            TB::ProbeState err;
            TB::WDLScore wdl = Tablebases::probe_wdl(pos, &err);

            // Force check of time on the next occasion
            if (thisThread == Threads.main())
                static_cast<MainThread*>(thisThread)->callsCnt = 0;

            if (err != TB::ProbeState::FAIL)
            {
                thisThread->tbHits.fetch_add(1, std::memory_order_relaxed);

                int drawScore = TB::UseRule50 ? 1 : 0;

                // use the range VALUE_MATE_IN_MAX_PLY to VALUE_TB_WIN_IN_MAX_PLY to score
                value =  wdl < -drawScore ? VALUE_MATED_IN_MAX_PLY + ss->ply + 1
                       : wdl >  drawScore ? VALUE_MATE_IN_MAX_PLY - ss->ply - 1
                                          : VALUE_DRAW + 2 * wdl * drawScore;

                Bound b =  wdl < -drawScore ? BOUND_UPPER
                         : wdl >  drawScore ? BOUND_LOWER : BOUND_EXACT;

                if (    b == BOUND_EXACT
                    || (b == BOUND_LOWER ? value >= beta : value <= alpha))
                {
                    tte->save(posKey, value_to_tt(value, ss->ply), ttPv, b,
                              std::min(MAX_PLY - 1, depth + 6),
                              MOVE_NONE, VALUE_NONE);

                    return value;
                }

                if (PvNode)
                {
                    if (b == BOUND_LOWER)
                        bestValue = value, alpha = std::max(alpha, bestValue);
                    else
                        maxValue = value;
                }
            }
        }
    }

    CapturePieceToHistory& captureHistory = thisThread->captureHistory;

    // Step 6. Static evaluation of the position
    if (inCheck)
    {
        ss->staticEval = eval = VALUE_NONE;
        improving = false;
        goto moves_loop;  // Skip early pruning when in check
    }
    else if (ttHit)
    {
        // Never assume anything about values stored in TT
        ss->staticEval = eval = tte->eval();
        if (eval == VALUE_NONE)
            ss->staticEval = eval = evaluate(pos);

        if (eval == VALUE_DRAW)
            eval = value_draw(thisThread);

        // Can ttValue be used as a better position evaluation?
        if (    ttValue != VALUE_NONE
            && (tte->bound() & (ttValue > eval ? BOUND_LOWER : BOUND_UPPER)))
            eval = ttValue;
    }
    else
    {
        if ((ss-1)->currentMove != MOVE_NULL)
        {
            int bonus = -(ss-1)->statScore / 512;

            ss->staticEval = eval = evaluate(pos) + bonus;
        }
        else
            ss->staticEval = eval = -(ss-1)->staticEval + 2 * Eval::tempo_value(pos);

        tte->save(posKey, VALUE_NONE, ttPv, BOUND_NONE, DEPTH_NONE, MOVE_NONE, eval);
    }

    // Step 7. Razoring (~1 Elo)
    if (   !rootNode // The required rootNode PV handling is not available in qsearch
        &&  depth == 1
        && !pos.must_capture()
        && !pos.capture_the_flag_piece()
        && !pos.check_counting()
        &&  eval <= alpha - RazorMargin)
        return qsearch<NT>(pos, ss, alpha, beta);

    improving =  (ss-2)->staticEval == VALUE_NONE ? (ss->staticEval > (ss-4)->staticEval
              || (ss-4)->staticEval == VALUE_NONE) : ss->staticEval > (ss-2)->staticEval;

    // Skip early pruning in case of mandatory capture
    if (pos.must_capture() && MoveList<CAPTURES>(pos).size())
        goto moves_loop;

    // Step 8. Futility pruning: child node (~50 Elo)
    if (   !PvNode
        &&  depth < 6
        && !(   pos.extinction_value() == -VALUE_MATE
             && pos.extinction_piece_types().find(ALL_PIECES) == pos.extinction_piece_types().end())
        && !(pos.capture_the_flag_piece() && !pos.checking_permitted())
        &&  eval - futility_margin(depth, improving) * (1 + pos.check_counting() + 2 * pos.must_capture()) >= beta
        &&  eval < VALUE_KNOWN_WIN) // Do not return unproven wins
        return eval;

    // Step 9. Null move search with verification search (~40 Elo)
    if (   !PvNode
        && (ss-1)->currentMove != MOVE_NULL
        && (ss-1)->statScore < 23397
        &&  eval >= beta
        &&  eval >= ss->staticEval
        &&  ss->staticEval >= beta - 32 * depth - 30 * improving + 120 * ttPv + 292
        && !excludedMove
        &&  pos.non_pawn_material(us)
        &&  pos.count<ALL_PIECES>(~us) != pos.count<PAWN>(~us)
        && !pos.flip_enclosed_pieces()
        && (ss->ply >= thisThread->nmpMinPly || us != thisThread->nmpColor))
    {
        assert(eval - beta >= 0);

        // Null move dynamic reduction based on depth and value
        Depth R = (854 - 150 * !pos.checking_permitted() + 68 * depth) / 258 + std::min(int(eval - beta) / 192, 3);

        ss->currentMove = MOVE_NULL;
        ss->continuationHistory = &thisThread->continuationHistory[0][0][NO_PIECE][0];

        pos.do_null_move(st);

        Value nullValue = -search<NonPV>(pos, ss+1, -beta, -beta+1, depth-R, !cutNode);

        pos.undo_null_move();

        if (nullValue >= beta)
        {
            // Do not return unproven mate or TB scores
            if (nullValue >= VALUE_TB_WIN_IN_MAX_PLY)
                nullValue = beta;

            if (thisThread->nmpMinPly || (abs(beta) < VALUE_KNOWN_WIN && depth < 13))
                return nullValue;

            assert(!thisThread->nmpMinPly); // Recursive verification is not allowed

            // Do verification search at high depths, with null move pruning disabled
            // for us, until ply exceeds nmpMinPly.
            thisThread->nmpMinPly = ss->ply + 3 * (depth-R) / 4;
            thisThread->nmpColor = us;

            Value v = search<NonPV>(pos, ss, beta-1, beta, depth-R, false);

            thisThread->nmpMinPly = 0;

            if (v >= beta)
                return nullValue;
        }
    }

    // Step 10. ProbCut (~10 Elo)
    // If we have a good enough capture and a reduced search returns a value
    // much above beta, we can (almost) safely prune the previous move.
    if (   !PvNode
        &&  depth >= 5
        &&  abs(beta) < VALUE_TB_WIN_IN_MAX_PLY)
    {
        Value raisedBeta = beta + (189 + 20 * !!pos.capture_the_flag_piece()) * (1 + pos.check_counting() + (pos.extinction_value() != VALUE_NONE)) - 45 * improving;
        assert(raisedBeta < VALUE_INFINITE);
        MovePicker mp(pos, ttMove, raisedBeta - ss->staticEval, &captureHistory);
        int probCutCount = 0;

        while (   (move = mp.next_move()) != MOVE_NONE
               && probCutCount < 2 + 2 * cutNode
               && !(   move == ttMove
                    && (tte->bound() & BOUND_LOWER)
                    && tte->depth() >= depth - 4
                    && ttValue < raisedBeta))
            if (move != excludedMove && pos.legal(move))
            {
                assert(pos.capture_or_promotion(move));
                assert(depth >= 5);

                captureOrPromotion = true;
                probCutCount++;

                ss->currentMove = move;
                ss->continuationHistory = &thisThread->continuationHistory[inCheck]
                                                                          [captureOrPromotion]
                                                                          [history_slot(pos.moved_piece(move))]
                                                                          [to_sq(move)];

                pos.do_move(move, st);

                // Perform a preliminary qsearch to verify that the move holds
                value = -qsearch<NonPV>(pos, ss+1, -raisedBeta, -raisedBeta+1);

                // If the qsearch held, perform the regular search
                if (value >= raisedBeta)
                    value = -search<NonPV>(pos, ss+1, -raisedBeta, -raisedBeta+1, depth - 4, !cutNode);

                pos.undo_move(move);

                if (value >= raisedBeta)
                    return value;
            }
    }

    // Step 11. Internal iterative deepening (~1 Elo)
    if (depth >= (7 - 2 * pos.captures_to_hand()) && !ttMove)
    {
        search<NT>(pos, ss, alpha, beta, depth - (7 - 2 * pos.captures_to_hand()), cutNode);

        tte = TT.probe(posKey, ttHit);
        ttValue = ttHit ? value_from_tt(tte->value(), ss->ply, pos.rule50_count()) : VALUE_NONE;
        ttMove = ttHit ? tte->move() : MOVE_NONE;
    }

moves_loop: // When in check, search starts from here

    const PieceToHistory* contHist[] = { (ss-1)->continuationHistory, (ss-2)->continuationHistory,
                                          nullptr                   , (ss-4)->continuationHistory,
                                          nullptr                   , (ss-6)->continuationHistory };

    Move countermove = thisThread->counterMoves[pos.piece_on(prevSq)][prevSq];

    MovePicker mp(pos, ttMove, depth, &thisThread->mainHistory,
                                      &thisThread->lowPlyHistory,
                                      &captureHistory,
                                      contHist,
                                      countermove,
                                      ss->killers,
                                      depth > 12 ? ss->ply : MAX_PLY);

    value = bestValue;
    singularLMR = moveCountPruning = false;
    ttCapture = ttMove && pos.capture_or_promotion(ttMove);

    // Mark this node as being searched
    ThreadHolding th(thisThread, posKey, ss->ply);

    // Step 12. Loop through all pseudo-legal moves until no moves remain
    // or a beta cutoff occurs.
    while ((move = mp.next_move(moveCountPruning)) != MOVE_NONE)
    {
      assert(is_ok(move));

      if (move == excludedMove)
          continue;

      // At root obey the "searchmoves" option and skip moves not listed in Root
      // Move List. As a consequence any illegal move is also skipped. In MultiPV
      // mode we also skip PV moves which have been already searched and those
      // of lower "TB rank" if we are in a TB root position.
      if (rootNode && !std::count(thisThread->rootMoves.begin() + thisThread->pvIdx,
                                  thisThread->rootMoves.begin() + thisThread->pvLast, move))
          continue;

      ss->moveCount = ++moveCount;

      if (rootNode && thisThread == Threads.main() && Time.elapsed() > 3000 && Options["Protocol"] != "xboard")
          sync_cout << "info depth " << depth
                    << " currmove " << UCI::move(pos, move)
                    << " currmovenumber " << moveCount + thisThread->pvIdx << sync_endl;
      if (PvNode)
          (ss+1)->pv = nullptr;

      extension = 0;
      captureOrPromotion = pos.capture_or_promotion(move);
      movedPiece = pos.moved_piece(move);
      givesCheck = pos.gives_check(move);

      // Calculate new depth for this move
      newDepth = depth - 1;

      // Step 13. Pruning at shallow depth (~200 Elo)
      if (  !rootNode
          && (pos.non_pawn_material(us) || pos.count<ALL_PIECES>(us) == pos.count<PAWN>(us))
          && bestValue > VALUE_TB_LOSS_IN_MAX_PLY)
      {
          // Skip quiet moves if movecount exceeds our FutilityMoveCount threshold
          moveCountPruning = moveCount >= futility_move_count(improving, depth)
                            || (pos.must_capture() && (moveCountPruning || (pos.capture(move) && pos.legal(move))));

          // Reduced depth of the next LMR search
          int lmrDepth = std::max(newDepth - reduction(improving, depth, moveCount), 0);

          if (   !captureOrPromotion
              && !givesCheck
              && !(pos.must_capture() && pos.attackers_to(to_sq(move), ~us)))
          {
              // Countermoves based pruning (~20 Elo)
              if (   lmrDepth < 4 + ((ss-1)->statScore > 0 || (ss-1)->moveCount == 1)
                  && (*contHist[0])[history_slot(movedPiece)][to_sq(move)] < CounterMovePruneThreshold
                  && (*contHist[1])[history_slot(movedPiece)][to_sq(move)] < CounterMovePruneThreshold)
                  continue;

              // Futility pruning: parent node (~5 Elo)
              if (   lmrDepth < 6
                  && !inCheck
                  && !(   pos.extinction_value() == -VALUE_MATE
                       && pos.extinction_piece_types().find(ALL_PIECES) == pos.extinction_piece_types().end())
                  && ss->staticEval + (235 + 172 * lmrDepth) * (1 + pos.check_counting()) <= alpha
                  &&  (*contHist[0])[history_slot(movedPiece)][to_sq(move)]
                    + (*contHist[1])[history_slot(movedPiece)][to_sq(move)]
                    + (*contHist[3])[history_slot(movedPiece)][to_sq(move)] < 27400)
                  continue;

              // Prune moves with negative SEE (~20 Elo)
              if (!pos.see_ge(move, Value(-(32 - std::min(lmrDepth, 18) + 10 * !!pos.capture_the_flag_piece()) * lmrDepth * lmrDepth)))
                  continue;
          }
          else
          {
              // Capture history based pruning when the move doesn't give check
              if (   !givesCheck
                  && lmrDepth < 1
                  && captureHistory[movedPiece][to_sq(move)][type_of(pos.piece_on(to_sq(move)))] < 0)
                  continue;

              // See based pruning
              if (!pos.see_ge(move, Value(-194 - 120 * pos.captures_to_hand()) * depth)) // (~25 Elo)
                  continue;
          }
      }

      // Step 14. Extensions (~75 Elo)

      // Singular extension search (~70 Elo). If all moves but one fail low on a
      // search of (alpha-s, beta-s), and just one fails high on (alpha, beta),
      // then that move is singular and should be extended. To verify this we do
      // a reduced search on all the other moves but the ttMove and if the
      // result is lower than ttValue minus a margin then we will extend the ttMove.
      if (    depth >= 6
          &&  move == ttMove
          && !rootNode
          && !excludedMove // Avoid recursive singular search
       /* &&  ttValue != VALUE_NONE Already implicit in the next condition */
          &&  abs(ttValue) < VALUE_KNOWN_WIN
          && (tte->bound() & BOUND_LOWER)
          &&  tte->depth() >= depth - 3
          &&  pos.legal(move))
      {
          Value singularBeta = ttValue - ((formerPv + 4) * depth) / 2;
          Depth singularDepth = (depth - 1 + 3 * formerPv) / 2;
          ss->excludedMove = move;
          value = search<NonPV>(pos, ss, singularBeta - 1, singularBeta, singularDepth, cutNode);
          ss->excludedMove = MOVE_NONE;

          if (value < singularBeta)
          {
              extension = 1;
              singularLMR = true;
          }

          // Multi-cut pruning
          // Our ttMove is assumed to fail high, and now we failed high also on a reduced
          // search without the ttMove. So we assume this expected Cut-node is not singular,
          // that multiple moves fail high, and we can prune the whole subtree by returning
          // a soft bound.
          else if (singularBeta >= beta)
              return singularBeta;
      }

      // Check extension (~2 Elo)
      else if (    givesCheck
               && (pos.is_discovery_check_on_king(~us, move) || pos.see_ge(move)))
          extension = 1;

      // Passed pawn extension
      else if (   move == ss->killers[0]
               && pos.advanced_pawn_push(move)
               && pos.pawn_passed(us, to_sq(move)))
          extension = 1;

      // Last captures extension
      else if (   PieceValue[EG][pos.captured_piece()] > PawnValueEg
               && pos.non_pawn_material() <= 2 * RookValueMg)
          extension = 1;

      // Castling extension
      if (type_of(move) == CASTLING)
          extension = 1;

<<<<<<< HEAD
      // Losing chess capture extension
      else if (    pos.must_capture()
               &&  pos.capture(move)
               &&  MoveList<CAPTURES>(pos).size() == 1)
          extension = 1;
=======
      // Late irreversible move extension
      if (   move == ttMove
          && pos.rule50_count() > 80
          && (captureOrPromotion || type_of(movedPiece) == PAWN))
          extension = 2;
>>>>>>> d87adcc0

      // Add extension to new depth
      newDepth += extension;

      // Speculative prefetch as early as possible
      prefetch(TT.first_entry(pos.key_after(move)));

      // Check for legality just before making the move
      if (!rootNode && !pos.legal(move))
      {
          ss->moveCount = --moveCount;
          continue;
      }

      // Update the current move (this must be done after singular extension search)
      ss->currentMove = move;
      ss->continuationHistory = &thisThread->continuationHistory[inCheck]
                                                                [captureOrPromotion]
                                                                [history_slot(movedPiece)]
                                                                [to_sq(move)];

      // Step 15. Make the move
      pos.do_move(move, st, givesCheck);

      // Step 16. Reduced depth search (LMR, ~200 Elo). If the move fails high it will be
      // re-searched at full depth.
      if (    depth >= 3
          &&  moveCount > 1 + 2 * rootNode
          && (!rootNode || thisThread->best_move_count(move) == 0)
          && (  !captureOrPromotion
              || moveCountPruning
              || ss->staticEval + PieceValue[EG][pos.captured_piece()] <= alpha
              || cutNode
              || thisThread->ttHitAverage < 375 * ttHitAverageResolution * ttHitAverageWindow / 1024)
          && !(pos.must_capture() && MoveList<CAPTURES>(pos).size()))
      {
          Depth r = reduction(improving, depth, moveCount);

          // Decrease reduction if the ttHit running average is large
          if (thisThread->ttHitAverage > 500 * ttHitAverageResolution * ttHitAverageWindow / 1024)
              r--;

          // Reduction if other threads are searching this position.
          if (th.marked())
              r++;

          // Decrease reduction if position is or has been on the PV (~10 Elo)
          if (ttPv)
              r -= 2;

          if (moveCountPruning && !formerPv)
              r++;

          // Decrease reduction if opponent's move count is high (~5 Elo)
          if ((ss-1)->moveCount > 14)
              r--;

          // Decrease reduction if ttMove has been singularly extended (~3 Elo)
          if (singularLMR)
              r -= 1 + formerPv;

          if (!captureOrPromotion)
          {
              // Increase reduction if ttMove is a capture (~5 Elo)
              if (ttCapture)
                  r++;

              // Increase reduction for cut nodes (~10 Elo)
              if (cutNode)
                  r += 2;

              // Decrease reduction for moves that escape a capture. Filter out
              // castling moves, because they are coded as "king captures rook" and
              // hence break make_move(). (~2 Elo)
              else if (    type_of(move) == NORMAL
                       && !pos.see_ge(reverse_move(move)))
                  r -= 2 + ttPv;

              ss->statScore =  thisThread->mainHistory[us][from_to(move)]
                             + (*contHist[0])[history_slot(movedPiece)][to_sq(move)]
                             + (*contHist[1])[history_slot(movedPiece)][to_sq(move)]
                             + (*contHist[3])[history_slot(movedPiece)][to_sq(move)]
                             - 4926;

              // Decrease/increase reduction by comparing opponent's stat score (~10 Elo)
              if (ss->statScore >= -102 && (ss-1)->statScore < -114)
                  r--;

              else if ((ss-1)->statScore >= -116 && ss->statScore < -154)
                  r++;

              // Decrease/increase reduction for moves with a good/bad history (~30 Elo)
              r -= ss->statScore / (16434 - 4434 * pos.captures_to_hand());
          }
          else
          {
            // Increase reduction for captures/promotions if late move and at low depth
            if (depth < 8 && moveCount > 2)
                r++;

            // Unless giving check, this capture is likely bad
            if (   !givesCheck
                && ss->staticEval + PieceValue[EG][pos.captured_piece()] + 200 * depth <= alpha)
                r++;
          }

          Depth d = Utility::clamp(newDepth - r, 1, newDepth);

          value = -search<NonPV>(pos, ss+1, -(alpha+1), -alpha, d, true);

          doFullDepthSearch = value > alpha && d != newDepth;

          didLMR = true;
      }
      else
      {
          doFullDepthSearch = !PvNode || moveCount > 1;

          didLMR = false;
      }

      // Step 17. Full depth search when LMR is skipped or fails high
      if (doFullDepthSearch)
      {
          value = -search<NonPV>(pos, ss+1, -(alpha+1), -alpha, newDepth, !cutNode);

          if (didLMR && !captureOrPromotion)
          {
              int bonus = value > alpha ?  stat_bonus(newDepth)
                                        : -stat_bonus(newDepth);

              if (move == ss->killers[0])
                  bonus += bonus / 4;

              update_continuation_histories(ss, movedPiece, to_sq(move), bonus);
          }
      }

      // For PV nodes only, do a full PV search on the first move or after a fail
      // high (in the latter case search only if value < beta), otherwise let the
      // parent node fail low with value <= alpha and try another move.
      if (PvNode && (moveCount == 1 || (value > alpha && (rootNode || value < beta))))
      {
          (ss+1)->pv = pv;
          (ss+1)->pv[0] = MOVE_NONE;

          value = -search<PV>(pos, ss+1, -beta, -alpha, newDepth, false);
      }

      // Step 18. Undo move
      pos.undo_move(move);

      assert(value > -VALUE_INFINITE && value < VALUE_INFINITE);

      // Step 19. Check for a new best move
      // Finished searching the move. If a stop occurred, the return value of
      // the search cannot be trusted, and we return immediately without
      // updating best move, PV and TT.
      if (Threads.stop.load(std::memory_order_relaxed))
          return VALUE_ZERO;

      if (rootNode)
      {
          RootMove& rm = *std::find(thisThread->rootMoves.begin(),
                                    thisThread->rootMoves.end(), move);

          // PV move or new best move?
          if (moveCount == 1 || value > alpha)
          {
              rm.score = value;
              rm.selDepth = thisThread->selDepth;
              rm.pv.resize(1);

              assert((ss+1)->pv);

              for (Move* m = (ss+1)->pv; *m != MOVE_NONE; ++m)
                  rm.pv.push_back(*m);

              // We record how often the best move has been changed in each
              // iteration. This information is used for time management: When
              // the best move changes frequently, we allocate some more time.
              if (moveCount > 1)
                  ++thisThread->bestMoveChanges;
          }
          else
              // All other moves but the PV are set to the lowest value: this
              // is not a problem when sorting because the sort is stable and the
              // move position in the list is preserved - just the PV is pushed up.
              rm.score = -VALUE_INFINITE;
      }

      if (value > bestValue)
      {
          bestValue = value;

          if (value > alpha)
          {
              bestMove = move;

              if (PvNode && !rootNode) // Update pv even in fail-high case
                  update_pv(ss->pv, move, (ss+1)->pv);

              if (PvNode && value < beta) // Update alpha! Always alpha < beta
                  alpha = value;
              else
              {
                  assert(value >= beta); // Fail high
                  ss->statScore = 0;
                  break;
              }
          }
      }

      if (move != bestMove)
      {
          if (captureOrPromotion && captureCount < 32)
              capturesSearched[captureCount++] = move;

          else if (!captureOrPromotion && quietCount < 64)
              quietsSearched[quietCount++] = move;
      }
    }

    // The following condition would detect a stop only after move loop has been
    // completed. But in this case bestValue is valid because we have fully
    // searched our subtree, and we can anyhow save the result in TT.
    /*
       if (Threads.stop)
        return VALUE_DRAW;
    */

    // Step 20. Check for mate and stalemate
    // All legal moves have been searched and if there are no legal moves, it
    // must be a mate or a stalemate. If we are in a singular extension search then
    // return a fail low score.

    assert(moveCount || !inCheck || excludedMove || !MoveList<LEGAL>(pos).size());

    if (!moveCount)
        bestValue = excludedMove ? alpha
                   :     inCheck ? pos.checkmate_value(ss->ply) : pos.stalemate_value(ss->ply);

    else if (bestMove)
        update_all_stats(pos, ss, bestMove, bestValue, beta, prevSq,
                         quietsSearched, quietCount, capturesSearched, captureCount, depth);

    // Bonus for prior countermove that caused the fail low
    else if (   (depth >= 3 || PvNode)
             && !priorCapture)
        update_continuation_histories(ss-1, pos.piece_on(prevSq), prevSq, stat_bonus(depth));

    if (PvNode)
        bestValue = std::min(bestValue, maxValue);

    if (!excludedMove && !(rootNode && thisThread->pvIdx))
        tte->save(posKey, value_to_tt(bestValue, ss->ply), ttPv,
                  bestValue >= beta ? BOUND_LOWER :
                  PvNode && bestMove ? BOUND_EXACT : BOUND_UPPER,
                  depth, bestMove, ss->staticEval);

    assert(bestValue > -VALUE_INFINITE && bestValue < VALUE_INFINITE);

    return bestValue;
  }


  // qsearch() is the quiescence search function, which is called by the main search
  // function with zero depth, or recursively with further decreasing depth per call.
  template <NodeType NT>
  Value qsearch(Position& pos, Stack* ss, Value alpha, Value beta, Depth depth) {

    constexpr bool PvNode = NT == PV;

    assert(alpha >= -VALUE_INFINITE && alpha < beta && beta <= VALUE_INFINITE);
    assert(PvNode || (alpha == beta - 1));
    assert(depth <= 0);

    Move pv[MAX_PLY+1];
    StateInfo st;
    TTEntry* tte;
    Key posKey;
    Move ttMove, move, bestMove;
    Depth ttDepth;
    Value bestValue, value, ttValue, futilityValue, futilityBase, oldAlpha;
    bool ttHit, pvHit, inCheck, givesCheck, captureOrPromotion;
    int moveCount;

    if (PvNode)
    {
        oldAlpha = alpha; // To flag BOUND_EXACT when eval above alpha and no available moves
        (ss+1)->pv = pv;
        ss->pv[0] = MOVE_NONE;
    }

    Thread* thisThread = pos.this_thread();
    (ss+1)->ply = ss->ply + 1;
    bestMove = MOVE_NONE;
    inCheck = pos.checkers();
    moveCount = 0;

    Value gameResult;
    if (pos.is_game_end(gameResult, ss->ply))
        return gameResult;

    // Check for maximum ply reached
    if (ss->ply >= MAX_PLY)
        return !inCheck ? evaluate(pos) : VALUE_DRAW;

    assert(0 <= ss->ply && ss->ply < MAX_PLY);

    // Decide whether or not to include checks: this fixes also the type of
    // TT entry depth that we are going to use. Note that in qsearch we use
    // only two types of depth in TT: DEPTH_QS_CHECKS or DEPTH_QS_NO_CHECKS.
    ttDepth = inCheck || depth >= DEPTH_QS_CHECKS ? DEPTH_QS_CHECKS
                                                  : DEPTH_QS_NO_CHECKS;
    // Transposition table lookup
    posKey = pos.key();
    tte = TT.probe(posKey, ttHit);
    ttValue = ttHit ? value_from_tt(tte->value(), ss->ply, pos.rule50_count()) : VALUE_NONE;
    ttMove = ttHit ? tte->move() : MOVE_NONE;
    pvHit = ttHit && tte->is_pv();

    if (  !PvNode
        && ttHit
        && tte->depth() >= ttDepth
        && ttValue != VALUE_NONE // Only in case of TT access race
        && (ttValue >= beta ? (tte->bound() & BOUND_LOWER)
                            : (tte->bound() & BOUND_UPPER)))
        return ttValue;

    // Evaluate the position statically
    if (inCheck)
    {
        ss->staticEval = VALUE_NONE;
        bestValue = futilityBase = -VALUE_INFINITE;
    }
    else
    {
        if (ttHit)
        {
            // Never assume anything about values stored in TT
            if ((ss->staticEval = bestValue = tte->eval()) == VALUE_NONE)
                ss->staticEval = bestValue = evaluate(pos);

            // Can ttValue be used as a better position evaluation?
            if (    ttValue != VALUE_NONE
                && (tte->bound() & (ttValue > bestValue ? BOUND_LOWER : BOUND_UPPER)))
                bestValue = ttValue;
        }
        else
            ss->staticEval = bestValue =
            (ss-1)->currentMove != MOVE_NULL ? evaluate(pos)
                                             : -(ss-1)->staticEval + 2 * Eval::tempo_value(pos);

        // Stand pat. Return immediately if static value is at least beta
        if (bestValue >= beta)
        {
            if (!ttHit)
                tte->save(posKey, value_to_tt(bestValue, ss->ply), false, BOUND_LOWER,
                          DEPTH_NONE, MOVE_NONE, ss->staticEval);

            return bestValue;
        }

        if (PvNode && bestValue > alpha)
            alpha = bestValue;

        futilityBase = bestValue + 154;
    }

    const PieceToHistory* contHist[] = { (ss-1)->continuationHistory, (ss-2)->continuationHistory,
                                          nullptr                   , (ss-4)->continuationHistory,
                                          nullptr                   , (ss-6)->continuationHistory };

    // Initialize a MovePicker object for the current position, and prepare
    // to search the moves. Because the depth is <= 0 here, only captures,
    // queen promotions and checks (only if depth >= DEPTH_QS_CHECKS) will
    // be generated.
    MovePicker mp(pos, ttMove, depth, &thisThread->mainHistory,
                                      &thisThread->captureHistory,
                                      contHist,
                                      to_sq((ss-1)->currentMove));

    // Loop through the moves until no moves remain or a beta cutoff occurs
    while ((move = mp.next_move()) != MOVE_NONE)
    {
      assert(is_ok(move));

      givesCheck = pos.gives_check(move);
      captureOrPromotion = pos.capture_or_promotion(move);

      moveCount++;

      // Futility pruning
      if (   !inCheck
          && !givesCheck
          && !(   pos.extinction_value() == -VALUE_MATE
               && pos.piece_on(to_sq(move))
               && pos.extinction_piece_types().find(type_of(pos.piece_on(to_sq(move)))) != pos.extinction_piece_types().end())
          &&  futilityBase > -VALUE_KNOWN_WIN
          && !pos.advanced_pawn_push(move))
      {
          assert(type_of(move) != ENPASSANT); // Due to !pos.advanced_pawn_push

          futilityValue = futilityBase + PieceValue[EG][pos.piece_on(to_sq(move))];

          if (futilityValue <= alpha)
          {
              bestValue = std::max(bestValue, futilityValue);
              continue;
          }

          if (futilityBase <= alpha && !pos.see_ge(move, VALUE_ZERO + 1))
          {
              bestValue = std::max(bestValue, futilityBase);
              continue;
          }
      }

      // Don't search moves with negative SEE values
      if (  !inCheck && !pos.see_ge(move))
          continue;

      // Speculative prefetch as early as possible
      prefetch(TT.first_entry(pos.key_after(move)));

      // Check for legality just before making the move
      if (!pos.legal(move))
      {
          moveCount--;
          continue;
      }

      ss->currentMove = move;
      ss->continuationHistory = &thisThread->continuationHistory[inCheck]
                                                                [captureOrPromotion]
                                                                [history_slot(pos.moved_piece(move))]
                                                                [to_sq(move)];

      // Make and search the move
      pos.do_move(move, st, givesCheck);
      value = -qsearch<NT>(pos, ss+1, -beta, -alpha, depth - 1);
      pos.undo_move(move);

      assert(value > -VALUE_INFINITE && value < VALUE_INFINITE);

      // Check for a new best move
      if (value > bestValue)
      {
          bestValue = value;

          if (value > alpha)
          {
              bestMove = move;

              if (PvNode) // Update pv even in fail-high case
                  update_pv(ss->pv, move, (ss+1)->pv);

              if (PvNode && value < beta) // Update alpha here!
                  alpha = value;
              else
                  break; // Fail high
          }
       }
    }

    // All legal moves have been searched. A special case: If we're in check
    // and no legal moves were found, it is checkmate.
    if (inCheck && bestValue == -VALUE_INFINITE)
        return pos.checkmate_value(ss->ply); // Plies to mate from the root

    tte->save(posKey, value_to_tt(bestValue, ss->ply), pvHit,
              bestValue >= beta ? BOUND_LOWER :
              PvNode && bestValue > oldAlpha  ? BOUND_EXACT : BOUND_UPPER,
              ttDepth, bestMove, ss->staticEval);

    assert(bestValue > -VALUE_INFINITE && bestValue < VALUE_INFINITE);

    return bestValue;
  }


  // value_to_tt() adjusts a mate or TB score from "plies to mate from the root" to
  // "plies to mate from the current position". standard scores are unchanged.
  // The function is called before storing a value in the transposition table.

  Value value_to_tt(Value v, int ply) {

    assert(v != VALUE_NONE);

    return  v >= VALUE_TB_WIN_IN_MAX_PLY  ? v + ply
          : v <= VALUE_TB_LOSS_IN_MAX_PLY ? v - ply : v;
  }


  // value_from_tt() is the inverse of value_to_tt(): It adjusts a mate or TB score
  // from the transposition table (which refers to the plies to mate/be mated
  // from current position) to "plies to mate/be mated (TB win/loss) from the root".
  // However, for mate scores, to avoid potentially false mate scores related to the 50 moves rule,
  // and the graph history interaction, return an optimal TB score instead.

  Value value_from_tt(Value v, int ply, int r50c) {

    if (v == VALUE_NONE)
        return VALUE_NONE;

    if (v >= VALUE_TB_WIN_IN_MAX_PLY)  // TB win or better
    {
        if (v >= VALUE_MATE_IN_MAX_PLY && VALUE_MATE - v > 99 - r50c)
            return VALUE_MATE_IN_MAX_PLY - 1; // do not return a potentially false mate score

        return v - ply;
    }

    if (v <= VALUE_TB_LOSS_IN_MAX_PLY) // TB loss or worse
    {
        if (v <= VALUE_MATED_IN_MAX_PLY && VALUE_MATE + v > 99 - r50c)
            return VALUE_MATED_IN_MAX_PLY + 1; // do not return a potentially false mate score

        return v + ply;
    }

    return v;
  }


  // update_pv() adds current move and appends child pv[]

  void update_pv(Move* pv, Move move, Move* childPv) {

    for (*pv++ = move; childPv && *childPv != MOVE_NONE; )
        *pv++ = *childPv++;
    *pv = MOVE_NONE;
  }


  // update_all_stats() updates stats at the end of search() when a bestMove is found

  void update_all_stats(const Position& pos, Stack* ss, Move bestMove, Value bestValue, Value beta, Square prevSq,
                        Move* quietsSearched, int quietCount, Move* capturesSearched, int captureCount, Depth depth) {

    int bonus1, bonus2;
    Color us = pos.side_to_move();
    Thread* thisThread = pos.this_thread();
    CapturePieceToHistory& captureHistory = thisThread->captureHistory;
    Piece moved_piece = pos.moved_piece(bestMove);
    PieceType captured = type_of(pos.piece_on(to_sq(bestMove)));

    bonus1 = stat_bonus(depth + 1);
    bonus2 = bestValue > beta + PawnValueMg ? bonus1               // larger bonus
                                            : stat_bonus(depth);   // smaller bonus

    if (!pos.capture_or_promotion(bestMove))
    {
        update_quiet_stats(pos, ss, bestMove, bonus2, depth);

        // Decrease all the non-best quiet moves
        for (int i = 0; i < quietCount; ++i)
        {
            thisThread->mainHistory[us][from_to(quietsSearched[i])] << -bonus2;
            update_continuation_histories(ss, pos.moved_piece(quietsSearched[i]), to_sq(quietsSearched[i]), -bonus2);
        }
    }
    else
        captureHistory[moved_piece][to_sq(bestMove)][captured] << bonus1;

    // Extra penalty for a quiet TT or main killer move in previous ply when it gets refuted
    if (   ((ss-1)->moveCount == 1 || ((ss-1)->currentMove == (ss-1)->killers[0]))
        && !pos.captured_piece())
            update_continuation_histories(ss-1, pos.piece_on(prevSq), prevSq, -bonus1);

    // Decrease all the non-best capture moves
    for (int i = 0; i < captureCount; ++i)
    {
        moved_piece = pos.moved_piece(capturesSearched[i]);
        captured = type_of(pos.piece_on(to_sq(capturesSearched[i])));
        captureHistory[moved_piece][to_sq(capturesSearched[i])][captured] << -bonus1;
    }
  }


  // update_continuation_histories() updates histories of the move pairs formed
  // by moves at ply -1, -2, -4, and -6 with current move.

  void update_continuation_histories(Stack* ss, Piece pc, Square to, int bonus) {

    for (int i : {1, 2, 4, 6})
        if (is_ok((ss-i)->currentMove))
            (*(ss-i)->continuationHistory)[history_slot(pc)][to] << bonus;
  }


  // update_quiet_stats() updates move sorting heuristics

  void update_quiet_stats(const Position& pos, Stack* ss, Move move, int bonus, int depth) {

    if (ss->killers[0] != move)
    {
        ss->killers[1] = ss->killers[0];
        ss->killers[0] = move;
    }

    Color us = pos.side_to_move();
    Thread* thisThread = pos.this_thread();
    thisThread->mainHistory[us][from_to(move)] << bonus;
    update_continuation_histories(ss, pos.moved_piece(move), to_sq(move), bonus);

    if (type_of(pos.moved_piece(move)) != PAWN && type_of(move) != DROP)
        thisThread->mainHistory[us][from_to(reverse_move(move))] << -bonus;

    if (is_ok((ss-1)->currentMove))
    {
        Square prevSq = to_sq((ss-1)->currentMove);
        thisThread->counterMoves[pos.piece_on(prevSq)][prevSq] = move;
    }

    if (depth > 12 && ss->ply < MAX_LPH)
        thisThread->lowPlyHistory[ss->ply][from_to(move)] << stat_bonus(depth - 7);
  }

  // When playing with strength handicap, choose best move among a set of RootMoves
  // using a statistical rule dependent on 'level'. Idea by Heinz van Saanen.

  Move Skill::pick_best(size_t multiPV) {

    const RootMoves& rootMoves = Threads.main()->rootMoves;
    static PRNG rng(now()); // PRNG sequence should be non-deterministic

    // RootMoves are already sorted by score in descending order
    Value topScore = rootMoves[0].score;
    int delta = std::min(topScore - rootMoves[multiPV - 1].score, PawnValueMg);
    int weakness = 120 - 2 * level;
    int maxScore = -VALUE_INFINITE;

    // Choose best move. For each move score we add two terms, both dependent on
    // weakness. One is deterministic and bigger for weaker levels, and one is
    // random. Then we choose the move with the resulting highest score.
    for (size_t i = 0; i < multiPV; ++i)
    {
        // This is our magic formula
        int push = (  weakness * int(topScore - rootMoves[i].score)
                    + delta * (rng.rand<unsigned>() % weakness)) / 128;

        if (rootMoves[i].score + push >= maxScore)
        {
            maxScore = rootMoves[i].score + push;
            best = rootMoves[i].pv[0];
        }
    }

    return best;
  }

} // namespace

/// MainThread::check_time() is used to print debug info and, more importantly,
/// to detect when we are out of available time and thus stop the search.

void MainThread::check_time() {

  if (--callsCnt > 0)
      return;

  // When using nodes, ensure checking rate is not lower than 0.1% of nodes
  callsCnt = Limits.nodes ? std::min(1024, int(Limits.nodes / 1024)) : 1024;

  static TimePoint lastInfoTime = now();

  TimePoint elapsed = Time.elapsed();
  TimePoint tick = Limits.startTime + elapsed;

  if (tick - lastInfoTime >= 1000)
  {
      lastInfoTime = tick;
      dbg_print();
  }

  // We should not stop pondering until told so by the GUI
  if (ponder)
      return;

  if (   rootPos.two_boards()
      && Time.elapsed() < Limits.time[rootPos.side_to_move()] - 1000
      && (Partner.sitRequested || Partner.weDead))
      return;

  if (   (Limits.use_time_management() && (elapsed > Time.maximum() - 10 || stopOnPonderhit))
      || (Limits.movetime && elapsed >= Limits.movetime)
      || (Limits.nodes && Threads.nodes_searched() >= (uint64_t)Limits.nodes))
      Threads.stop = true;
}


/// UCI::pv() formats PV information according to the UCI protocol. UCI requires
/// that all (if any) unsearched PV lines are sent using a previous search score.

string UCI::pv(const Position& pos, Depth depth, Value alpha, Value beta) {

  std::stringstream ss;
  TimePoint elapsed = Time.elapsed() + 1;
  const RootMoves& rootMoves = pos.this_thread()->rootMoves;
  size_t pvIdx = pos.this_thread()->pvIdx;
  size_t multiPV = std::min((size_t)Options["MultiPV"], rootMoves.size());
  uint64_t nodesSearched = Threads.nodes_searched();
  uint64_t tbHits = Threads.tb_hits() + (TB::RootInTB ? rootMoves.size() : 0);

  for (size_t i = 0; i < multiPV; ++i)
  {
      bool updated = rootMoves[i].score != -VALUE_INFINITE;

      if (depth == 1 && !updated)
          continue;

      Depth d = updated ? depth : depth - 1;
      Value v = updated ? rootMoves[i].score : rootMoves[i].previousScore;

      bool tb = TB::RootInTB && abs(v) < VALUE_MATE_IN_MAX_PLY;
      v = tb ? rootMoves[i].tbScore : v;

      if (ss.rdbuf()->in_avail()) // Not at first line
          ss << "\n";

      if (Options["Protocol"] == "xboard")
      {
          ss << d << " "
             << UCI::value(v) << " "
             << elapsed / 10 << " "
             << nodesSearched << " "
             << rootMoves[i].selDepth << " "
             << nodesSearched * 1000 / elapsed << " "
             << tbHits << "\t";

          for (Move m : rootMoves[i].pv)
              ss << " " << UCI::move(pos, m);
      }
      else
      {
      ss << "info"
         << " depth "    << d
         << " seldepth " << rootMoves[i].selDepth
         << " multipv "  << i + 1
         << " score "    << UCI::value(v);

      if (!tb && i == pvIdx)
          ss << (v >= beta ? " lowerbound" : v <= alpha ? " upperbound" : "");

      ss << " nodes "    << nodesSearched
         << " nps "      << nodesSearched * 1000 / elapsed;

      if (elapsed > 1000) // Earlier makes little sense
          ss << " hashfull " << TT.hashfull();

      ss << " tbhits "   << tbHits
         << " time "     << elapsed
         << " pv";

      for (Move m : rootMoves[i].pv)
          ss << " " << UCI::move(pos, m);
      }
  }

  return ss.str();
}


/// RootMove::extract_ponder_from_tt() is called in case we have no ponder move
/// before exiting the search, for instance, in case we stop the search during a
/// fail high at root. We try hard to have a ponder move to return to the GUI,
/// otherwise in case of 'ponder on' we have nothing to think on.

bool RootMove::extract_ponder_from_tt(Position& pos) {

    StateInfo st;
    bool ttHit;

    assert(pv.size() == 1);

    if (pv[0] == MOVE_NONE)
        return false;

    pos.do_move(pv[0], st);
    TTEntry* tte = TT.probe(pos.key(), ttHit);

    if (ttHit)
    {
        Move m = tte->move(); // Local copy to be SMP safe
        if (MoveList<LEGAL>(pos).contains(m))
            pv.push_back(m);
    }

    pos.undo_move(pv[0]);
    return pv.size() > 1;
}

void Tablebases::rank_root_moves(Position& pos, Search::RootMoves& rootMoves) {

    RootInTB = false;
    UseRule50 = bool(Options["Syzygy50MoveRule"]);
    ProbeDepth = int(Options["SyzygyProbeDepth"]);
    Cardinality = int(Options["SyzygyProbeLimit"]);
    bool dtz_available = true;

    // Tables with fewer pieces than SyzygyProbeLimit are searched with
    // ProbeDepth == DEPTH_ZERO
    if (Cardinality > MaxCardinality)
    {
        Cardinality = MaxCardinality;
        ProbeDepth = 0;
    }

    if (Cardinality >= popcount(pos.pieces()) && !pos.can_castle(ANY_CASTLING))
    {
        // Rank moves using DTZ tables
        RootInTB = root_probe(pos, rootMoves);

        if (!RootInTB)
        {
            // DTZ tables are missing; try to rank moves using WDL tables
            dtz_available = false;
            RootInTB = root_probe_wdl(pos, rootMoves);
        }
    }

    if (RootInTB)
    {
        // Sort moves according to TB rank
        std::sort(rootMoves.begin(), rootMoves.end(),
                  [](const RootMove &a, const RootMove &b) { return a.tbRank > b.tbRank; } );

        // Probe during search only if DTZ is not available and we are winning
        if (dtz_available || rootMoves[0].tbScore <= VALUE_DRAW)
            Cardinality = 0;
    }
    else
    {
        // Clean up if root_probe() and root_probe_wdl() have failed
        for (auto& m : rootMoves)
            m.tbRank = 0;
    }
}<|MERGE_RESOLUTION|>--- conflicted
+++ resolved
@@ -1192,19 +1192,17 @@
       if (type_of(move) == CASTLING)
           extension = 1;
 
-<<<<<<< HEAD
+      // Late irreversible move extension
+      if (   move == ttMove
+          && pos.rule50_count() > 80
+          && (captureOrPromotion || type_of(movedPiece) == PAWN))
+          extension = 2;
+
       // Losing chess capture extension
       else if (    pos.must_capture()
                &&  pos.capture(move)
                &&  MoveList<CAPTURES>(pos).size() == 1)
           extension = 1;
-=======
-      // Late irreversible move extension
-      if (   move == ttMove
-          && pos.rule50_count() > 80
-          && (captureOrPromotion || type_of(movedPiece) == PAWN))
-          extension = 2;
->>>>>>> d87adcc0
 
       // Add extension to new depth
       newDepth += extension;
