--- conflicted
+++ resolved
@@ -671,13 +671,8 @@
   return st->epSquare;
 }
 
-<<<<<<< HEAD
-inline bool Position::is_semiopen_file(Color c, File f) const {
-  return !(pieces(c, PAWN, SHOGI_PAWN) & file_bb(f));
-=======
 inline bool Position::is_on_semiopen_file(Color c, Square s) const {
-  return !(pieces(c, PAWN) & file_bb(s));
->>>>>>> 09caea5c
+  return !(pieces(c, PAWN, SHOGI_PAWN) & file_bb(s));
 }
 
 inline bool Position::can_castle(CastlingRight cr) const {
