/*
  Stockfish, a UCI chess playing engine derived from Glaurung 2.1
  Copyright (C) 2004-2008 Tord Romstad (Glaurung author)
  Copyright (C) 2008-2015 Marco Costalba, Joona Kiiski, Tord Romstad
  Copyright (C) 2015-2019 Marco Costalba, Joona Kiiski, Gary Linscott, Tord Romstad

  Stockfish is free software: you can redistribute it and/or modify
  it under the terms of the GNU General Public License as published by
  the Free Software Foundation, either version 3 of the License, or
  (at your option) any later version.

  Stockfish is distributed in the hope that it will be useful,
  but WITHOUT ANY WARRANTY; without even the implied warranty of
  MERCHANTABILITY or FITNESS FOR A PARTICULAR PURPOSE.  See the
  GNU General Public License for more details.

  You should have received a copy of the GNU General Public License
  along with this program.  If not, see <http://www.gnu.org/licenses/>.
*/

#include <algorithm>
#include <cassert>
#include <cmath>
#include <cstring>   // For std::memset
#include <iostream>
#include <sstream>

#include "evaluate.h"
#include "misc.h"
#include "movegen.h"
#include "movepick.h"
#include "position.h"
#include "search.h"
#include "thread.h"
#include "timeman.h"
#include "tt.h"
#include "uci.h"
#include "syzygy/tbprobe.h"

namespace Search {

  LimitsType Limits;
}

namespace Tablebases {

  int Cardinality;
  bool RootInTB;
  bool UseRule50;
  Depth ProbeDepth;
}

namespace TB = Tablebases;

using std::string;
using Eval::evaluate;
using namespace Search;

namespace {

  // Different node types, used as a template parameter
  enum NodeType { NonPV, PV };

  // Razor and futility margins
  constexpr int RazorMargin = 600;
  Value futility_margin(Depth d, bool improving) {
    return Value((175 - 50 * improving) * d / ONE_PLY);
  }

  // Reductions lookup table, initialized at startup
  int Reductions[MAX_MOVES]; // [depth or moveNumber]

  Depth reduction(bool i, Depth d, int mn) {
    int r = Reductions[d / ONE_PLY] * Reductions[mn];
    return ((r + 512) / 1024 + (!i && r > 1024)) * ONE_PLY;
  }

  constexpr int futility_move_count(bool improving, int depth) {
    return (5 + depth * depth) * (1 + improving) / 2;
  }

  // History and stats update bonus, based on depth
  int stat_bonus(Depth depth) {
    int d = depth / ONE_PLY;
    return d > 17 ? 0 : 29 * d * d + 138 * d - 134;
  }

  // Add a small random component to draw evaluations to avoid 3fold-blindness
  Value value_draw(Depth depth, Thread* thisThread) {
    return depth < 4 * ONE_PLY ? VALUE_DRAW
                               : VALUE_DRAW + Value(2 * (thisThread->nodes & 1) - 1);
  }

  // Skill structure is used to implement strength limit
  struct Skill {
    explicit Skill(int l) : level(l) {}
    bool enabled() const { return level < 20; }
    bool time_to_pick(Depth depth) const { return depth / ONE_PLY == 1 + level; }
    Move pick_best(size_t multiPV);

    int level;
    Move best = MOVE_NONE;
  };

  template <NodeType NT>
  Value search(Position& pos, Stack* ss, Value alpha, Value beta, Depth depth, bool cutNode);

  template <NodeType NT>
  Value qsearch(Position& pos, Stack* ss, Value alpha, Value beta, Depth depth = DEPTH_ZERO);

  Value value_to_tt(Value v, int ply);
  Value value_from_tt(Value v, int ply);
  void update_pv(Move* pv, Move move, Move* childPv);
  void update_continuation_histories(Stack* ss, Piece pc, Square to, int bonus);
  void update_quiet_stats(const Position& pos, Stack* ss, Move move, Move* quiets, int quietCount, int bonus);
  void update_capture_stats(const Position& pos, Move move, Move* captures, int captureCount, int bonus);

  // perft() is our utility to verify move generation. All the leaf nodes up
  // to the given depth are generated and counted, and the sum is returned.
  template<bool Root>
  uint64_t perft(Position& pos, Depth depth) {

    StateInfo st;
    uint64_t cnt, nodes = 0;
    const bool leaf = (depth == 2 * ONE_PLY);

    for (const auto& m : MoveList<LEGAL>(pos))
    {
        if (Root && depth <= ONE_PLY)
            cnt = 1, nodes++;
        else
        {
            pos.do_move(m, st);
            cnt = leaf ? MoveList<LEGAL>(pos).size() : perft<false>(pos, depth - ONE_PLY);
            nodes += cnt;
            pos.undo_move(m);
        }
        if (Root)
            sync_cout << UCI::move(pos, m) << ": " << cnt << sync_endl;
    }
    return nodes;
  }

} // namespace


/// Search::init() is called at startup to initialize various lookup tables

void Search::init() {

  for (int i = 1; i < MAX_MOVES; ++i)
      Reductions[i] = int(22.9 * std::log(i));
}


/// Search::clear() resets search state to its initial value

void Search::clear() {

  Threads.main()->wait_for_search_finished();

  Time.availableNodes = 0;
  TT.clear();
  Threads.clear();
  Tablebases::init(Options["SyzygyPath"]); // Free mapped files
}


/// MainThread::search() is started when the program receives the UCI 'go'
/// command. It searches from the root position and outputs the "bestmove".

void MainThread::search() {

  if (Limits.perft)
  {
      nodes = perft<true>(rootPos, Limits.perft * ONE_PLY);
      sync_cout << "\nNodes searched: " << nodes << "\n" << sync_endl;
      return;
  }

  Color us = rootPos.side_to_move();
  Time.init(rootPos, Limits, us, rootPos.game_ply());
  TT.new_search();

  if (rootMoves.empty())
  {
      rootMoves.emplace_back(MOVE_NONE);
      Value variantResult;
      sync_cout << "info depth 0 score "
                << UCI::value(  rootPos.is_game_end(variantResult) ? variantResult
                              : rootPos.checkers() ? rootPos.checkmate_value() : rootPos.stalemate_value())
                << sync_endl;
  }
  else
  {
      for (Thread* th : Threads)
      {
          th->bestMoveChanges = 0;
          if (th != this)
              th->start_searching();
      }

      Thread::search(); // Let's start searching!
  }

  // When we reach the maximum depth, we can arrive here without a raise of
  // Threads.stop. However, if we are pondering or in an infinite search,
  // the UCI protocol states that we shouldn't print the best move before the
  // GUI sends a "stop" or "ponderhit" command. We therefore simply wait here
  // until the GUI sends one of those commands.

  while (!Threads.stop && (ponder || Limits.infinite))
  {} // Busy wait for a stop or a ponder reset

  // Stop the threads if not already stopped (also raise the stop if
  // "ponderhit" just reset Threads.ponder).
  Threads.stop = true;

  // Wait until all threads have finished
  for (Thread* th : Threads)
      if (th != this)
          th->wait_for_search_finished();

  // When playing in 'nodes as time' mode, subtract the searched nodes from
  // the available ones before exiting.
  if (Limits.npmsec)
      Time.availableNodes += Limits.inc[us] - Threads.nodes_searched();

  Thread* bestThread = this;

  // Check if there are threads with a better score than main thread
  if (    Options["MultiPV"] == 1
      && !Limits.depth
      && !Skill(Options["Skill Level"]).enabled()
      &&  rootMoves[0].pv[0] != MOVE_NONE)
  {
      std::map<Move, int64_t> votes;
      Value minScore = this->rootMoves[0].score;

      // Find out minimum score and reset votes for moves which can be voted
      for (Thread* th: Threads)
          minScore = std::min(minScore, th->rootMoves[0].score);

      // Vote according to score and depth, and select the best thread
      for (Thread* th : Threads)
      {
          votes[th->rootMoves[0].pv[0]] +=
              (th->rootMoves[0].score - minScore + 14) * int(th->completedDepth);

          if (votes[th->rootMoves[0].pv[0]] > votes[bestThread->rootMoves[0].pv[0]])
              bestThread = th;
      }
  }

  previousScore = bestThread->rootMoves[0].score;

  // Send again PV info if we have a new best thread
  if (bestThread != this)
      sync_cout << UCI::pv(bestThread->rootPos, bestThread->completedDepth, -VALUE_INFINITE, VALUE_INFINITE) << sync_endl;

  sync_cout << "bestmove " << UCI::move(rootPos, bestThread->rootMoves[0].pv[0]);

  if (bestThread->rootMoves[0].pv.size() > 1 || bestThread->rootMoves[0].extract_ponder_from_tt(rootPos))
      std::cout << " ponder " << UCI::move(rootPos, bestThread->rootMoves[0].pv[1]);

  std::cout << sync_endl;
}


/// Thread::search() is the main iterative deepening loop. It calls search()
/// repeatedly with increasing depth until the allocated thinking time has been
/// consumed, the user stops the search, or the maximum search depth is reached.

void Thread::search() {

  // To allow access to (ss-7) up to (ss+2), the stack must be oversized.
  // The former is needed to allow update_continuation_histories(ss-1, ...),
  // which accesses its argument at ss-6, also near the root.
  // The latter is needed for statScores and killer initialization.
  Stack stack[MAX_PLY+10], *ss = stack+7;
  Move  pv[MAX_PLY+1];
  Value bestValue, alpha, beta, delta;
  Move  lastBestMove = MOVE_NONE;
  Depth lastBestMoveDepth = DEPTH_ZERO;
  MainThread* mainThread = (this == Threads.main() ? Threads.main() : nullptr);
  double timeReduction = 1, totBestMoveChanges = 0;
  Color us = rootPos.side_to_move();

  std::memset(ss-7, 0, 10 * sizeof(Stack));
  for (int i = 7; i > 0; i--)
     (ss-i)->continuationHistory = &this->continuationHistory[NO_PIECE][0]; // Use as sentinel
  ss->pv = pv;

  bestValue = delta = alpha = -VALUE_INFINITE;
  beta = VALUE_INFINITE;

  size_t multiPV = Options["MultiPV"];
  Skill skill(Options["Skill Level"]);

  // When playing with strength handicap enable MultiPV search that we will
  // use behind the scenes to retrieve a set of possible moves.
  if (skill.enabled())
      multiPV = std::max(multiPV, (size_t)4);

  multiPV = std::min(multiPV, rootMoves.size());

  int ct = int(Options["Contempt"]) * PawnValueEg / 100; // From centipawns

  // In analysis mode, adjust contempt in accordance with user preference
  if (Limits.infinite || Options["UCI_AnalyseMode"])
      ct =  Options["Analysis Contempt"] == "Off"  ? 0
          : Options["Analysis Contempt"] == "Both" ? ct
          : Options["Analysis Contempt"] == "White" && us == BLACK ? -ct
          : Options["Analysis Contempt"] == "Black" && us == WHITE ? -ct
          : ct;

  // Evaluation score is from the white point of view
  contempt = (us == WHITE ?  make_score(ct, ct / 2)
                          : -make_score(ct, ct / 2));

  // Iterative deepening loop until requested to stop or the target depth is reached
  while (   (rootDepth += ONE_PLY) < DEPTH_MAX
         && !Threads.stop
         && !(Limits.depth && mainThread && rootDepth / ONE_PLY > Limits.depth))
  {
      // Age out PV variability metric
      if (mainThread)
          totBestMoveChanges /= 2;

      // Save the last iteration's scores before first PV line is searched and
      // all the move scores except the (new) PV are set to -VALUE_INFINITE.
      for (RootMove& rm : rootMoves)
          rm.previousScore = rm.score;

      size_t pvFirst = 0;
      pvLast = 0;

      // MultiPV loop. We perform a full root search for each PV line
      for (pvIdx = 0; pvIdx < multiPV && !Threads.stop; ++pvIdx)
      {
          if (pvIdx == pvLast)
          {
              pvFirst = pvLast;
              for (pvLast++; pvLast < rootMoves.size(); pvLast++)
                  if (rootMoves[pvLast].tbRank != rootMoves[pvFirst].tbRank)
                      break;
          }

          // Reset UCI info selDepth for each depth and each PV line
          selDepth = 0;

          // Reset aspiration window starting size
          if (rootDepth >= 5 * ONE_PLY)
          {
              Value previousScore = rootMoves[pvIdx].previousScore;
              delta = Value(20);
              alpha = std::max(previousScore - delta,-VALUE_INFINITE);
              beta  = std::min(previousScore + delta, VALUE_INFINITE);

              // Adjust contempt based on root move's previousScore (dynamic contempt)
              int dct = ct + 88 * previousScore / (abs(previousScore) + 200);

              contempt = (us == WHITE ?  make_score(dct, dct / 2)
                                      : -make_score(dct, dct / 2));
          }

          // Start with a small aspiration window and, in the case of a fail
          // high/low, re-search with a bigger window until we don't fail
          // high/low anymore.
          int failedHighCnt = 0;
          while (true)
          {
              Depth adjustedDepth = std::max(ONE_PLY, rootDepth - failedHighCnt * ONE_PLY);
              bestValue = ::search<PV>(rootPos, ss, alpha, beta, adjustedDepth, false);

              // Bring the best move to the front. It is critical that sorting
              // is done with a stable algorithm because all the values but the
              // first and eventually the new best one are set to -VALUE_INFINITE
              // and we want to keep the same order for all the moves except the
              // new PV that goes to the front. Note that in case of MultiPV
              // search the already searched PV lines are preserved.
              std::stable_sort(rootMoves.begin() + pvIdx, rootMoves.begin() + pvLast);

              // If search has been stopped, we break immediately. Sorting is
              // safe because RootMoves is still valid, although it refers to
              // the previous iteration.
              if (Threads.stop)
                  break;

              // When failing high/low give some update (without cluttering
              // the UI) before a re-search.
              if (   mainThread
                  && multiPV == 1
                  && (bestValue <= alpha || bestValue >= beta)
                  && Time.elapsed() > 3000)
                  sync_cout << UCI::pv(rootPos, rootDepth, alpha, beta) << sync_endl;

              // In case of failing low/high increase aspiration window and
              // re-search, otherwise exit the loop.
              if (bestValue <= alpha)
              {
                  beta = (alpha + beta) / 2;
                  alpha = std::max(bestValue - delta, -VALUE_INFINITE);

                  failedHighCnt = 0;
                  if (mainThread)
                      mainThread->stopOnPonderhit = false;
              }
              else if (bestValue >= beta)
              {
                  beta = std::min(bestValue + delta, VALUE_INFINITE);
                  ++failedHighCnt;
              }
              else
                  break;

              delta += delta / 4 + 5;

              assert(alpha >= -VALUE_INFINITE && beta <= VALUE_INFINITE);
          }

          // Sort the PV lines searched so far and update the GUI
          std::stable_sort(rootMoves.begin() + pvFirst, rootMoves.begin() + pvIdx + 1);

          if (    mainThread
              && (Threads.stop || pvIdx + 1 == multiPV || Time.elapsed() > 3000))
              sync_cout << UCI::pv(rootPos, rootDepth, alpha, beta) << sync_endl;
      }

      if (!Threads.stop)
          completedDepth = rootDepth;

      if (rootMoves[0].pv[0] != lastBestMove) {
         lastBestMove = rootMoves[0].pv[0];
         lastBestMoveDepth = rootDepth;
      }

      // Have we found a "mate in x"?
      if (   Limits.mate
          && bestValue >= VALUE_MATE_IN_MAX_PLY
          && VALUE_MATE - bestValue <= 2 * Limits.mate)
          Threads.stop = true;

      if (!mainThread)
          continue;

      // If skill level is enabled and time is up, pick a sub-optimal best move
      if (skill.enabled() && skill.time_to_pick(rootDepth))
          skill.pick_best(multiPV);

      // Do we have time for the next iteration? Can we stop searching now?
      if (    Limits.use_time_management()
          && !Threads.stop
          && !mainThread->stopOnPonderhit)
      {
          double fallingEval = (314 + 9 * (mainThread->previousScore - bestValue)) / 581.0;
          fallingEval = clamp(fallingEval, 0.5, 1.5);

          // If the bestMove is stable over several iterations, reduce time accordingly
          timeReduction = lastBestMoveDepth + 10 * ONE_PLY < completedDepth ? 1.95 : 1.0;
          double reduction = std::pow(mainThread->previousTimeReduction, 0.528) / timeReduction;

          // Use part of the gained time from a previous stable move for the current move
          for (Thread* th : Threads)
          {
              totBestMoveChanges += th->bestMoveChanges;
              th->bestMoveChanges = 0;
          }
          double bestMoveInstability = 1 + totBestMoveChanges / Threads.size();

          // Stop the search if we have only one legal move, or if available time elapsed
          if (   rootMoves.size() == 1
              || Time.elapsed() > Time.optimum() * fallingEval * reduction * bestMoveInstability)
          {
              // If we are allowed to ponder do not stop the search now but
              // keep pondering until the GUI sends "ponderhit" or "stop".
              if (mainThread->ponder)
                  mainThread->stopOnPonderhit = true;
              else
                  Threads.stop = true;
          }
      }
  }

  if (!mainThread)
      return;

  mainThread->previousTimeReduction = timeReduction;

  // If skill level is enabled, swap best PV line with the sub-optimal one
  if (skill.enabled())
      std::swap(rootMoves[0], *std::find(rootMoves.begin(), rootMoves.end(),
                skill.best ? skill.best : skill.pick_best(multiPV)));
}


namespace {

  // search<>() is the main search function for both PV and non-PV nodes

  template <NodeType NT>
  Value search(Position& pos, Stack* ss, Value alpha, Value beta, Depth depth, bool cutNode) {

    constexpr bool PvNode = NT == PV;
    const bool rootNode = PvNode && ss->ply == 0;

    // Check if we have an upcoming move which draws by repetition, or
    // if the opponent had an alternative move earlier to this position.
    if (   pos.rule50_count() >= 3
        && alpha < VALUE_DRAW
        && !rootNode
        && pos.has_game_cycle(ss->ply))
    {
        alpha = value_draw(depth, pos.this_thread());
        if (alpha >= beta)
            return alpha;
    }

    // Dive into quiescence search when the depth reaches zero
    if (depth < ONE_PLY)
        return qsearch<NT>(pos, ss, alpha, beta);

    assert(-VALUE_INFINITE <= alpha && alpha < beta && beta <= VALUE_INFINITE);
    assert(PvNode || (alpha == beta - 1));
    assert(DEPTH_ZERO < depth && depth < DEPTH_MAX);
    assert(!(PvNode && cutNode));
    assert(depth / ONE_PLY * ONE_PLY == depth);

    Move pv[MAX_PLY+1], capturesSearched[32], quietsSearched[64];
    StateInfo st;
    TTEntry* tte;
    Key posKey;
    Move ttMove, move, excludedMove, bestMove;
    Depth extension, newDepth;
    Value bestValue, value, ttValue, eval, maxValue;
    bool ttHit, ttPv, inCheck, givesCheck, improving;
    bool captureOrPromotion, doFullDepthSearch, moveCountPruning, ttCapture;
    Piece movedPiece;
    int moveCount, captureCount, quietCount, singularLMR;

    // Step 1. Initialize node
    Thread* thisThread = pos.this_thread();
    inCheck = pos.checkers();
    Color us = pos.side_to_move();
    moveCount = captureCount = quietCount = singularLMR = ss->moveCount = 0;
    bestValue = -VALUE_INFINITE;
    maxValue = VALUE_INFINITE;

    // Check for the available remaining time
    if (thisThread == Threads.main())
        static_cast<MainThread*>(thisThread)->check_time();

    // Used to send selDepth info to GUI (selDepth counts from 1, ply from 0)
    if (PvNode && thisThread->selDepth < ss->ply + 1)
        thisThread->selDepth = ss->ply + 1;

    if (!rootNode)
    {
        Value variantResult;
        if (pos.is_game_end(variantResult, ss->ply))
            return variantResult;

        // Step 2. Check for aborted search and immediate draw
        if (   Threads.stop.load(std::memory_order_relaxed)
            || ss->ply >= MAX_PLY)
            return (ss->ply >= MAX_PLY && !inCheck) ? evaluate(pos)
                                                    : value_draw(depth, pos.this_thread());

        // Step 3. Mate distance pruning. Even if we mate at the next move our score
        // would be at best mate_in(ss->ply+1), but if alpha is already bigger because
        // a shorter mate was found upward in the tree then there is no need to search
        // because we will never beat the current alpha. Same logic but with reversed
        // signs applies also in the opposite condition of being mated instead of giving
        // mate. In this case return a fail-high score.
        alpha = std::max(mated_in(ss->ply), alpha);
        beta = std::min(mate_in(ss->ply+1), beta);
        if (alpha >= beta)
            return alpha;
    }

    assert(0 <= ss->ply && ss->ply < MAX_PLY);

    (ss+1)->ply = ss->ply + 1;
    (ss+1)->excludedMove = bestMove = MOVE_NONE;
    (ss+2)->killers[0] = (ss+2)->killers[1] = MOVE_NONE;
    Square prevSq = to_sq((ss-1)->currentMove);

    // Initialize statScore to zero for the grandchildren of the current position.
    // So statScore is shared between all grandchildren and only the first grandchild
    // starts with statScore = 0. Later grandchildren start with the last calculated
    // statScore of the previous grandchild. This influences the reduction rules in
    // LMR which are based on the statScore of parent position.
    if (rootNode)
        (ss + 4)->statScore = 0;
    else
        (ss + 2)->statScore = 0;

    // Step 4. Transposition table lookup. We don't want the score of a partial
    // search to overwrite a previous full search TT value, so we use a different
    // position key in case of an excluded move.
    excludedMove = ss->excludedMove;
    posKey = pos.key() ^ (Key(excludedMove) << 16); // Isn't a very good hash
    tte = TT.probe(posKey, ttHit);
    ttValue = ttHit ? value_from_tt(tte->value(), ss->ply) : VALUE_NONE;
    ttMove =  rootNode ? thisThread->rootMoves[thisThread->pvIdx].pv[0]
            : ttHit    ? tte->move() : MOVE_NONE;
    ttPv = PvNode || (ttHit && tte->is_pv());

    // At non-PV nodes we check for an early TT cutoff
    if (  !PvNode
        && ttHit
        && tte->depth() >= depth
        && ttValue != VALUE_NONE // Possible in case of TT access race
        && (ttValue >= beta ? (tte->bound() & BOUND_LOWER)
                            : (tte->bound() & BOUND_UPPER)))
    {
        // If ttMove is quiet, update move sorting heuristics on TT hit
        if (ttMove)
        {
            if (ttValue >= beta)
            {
                if (!pos.capture_or_promotion(ttMove))
                    update_quiet_stats(pos, ss, ttMove, nullptr, 0, stat_bonus(depth));

                // Extra penalty for early quiet moves of the previous ply
                if ((ss-1)->moveCount <= 2 && !pos.captured_piece())
                        update_continuation_histories(ss-1, pos.piece_on(prevSq), prevSq, -stat_bonus(depth + ONE_PLY));
            }
            // Penalty for a quiet ttMove that fails low
            else if (!pos.capture_or_promotion(ttMove))
            {
                int penalty = -stat_bonus(depth);
                thisThread->mainHistory[us][from_to(ttMove)] << penalty;
                update_continuation_histories(ss, pos.moved_piece(ttMove), to_sq(ttMove), penalty);
            }
        }
        return ttValue;
    }

    // Step 5. Tablebases probe
    if (!rootNode && TB::Cardinality)
    {
        int piecesCount = pos.count<ALL_PIECES>();

        if (    piecesCount <= TB::Cardinality
            && (piecesCount <  TB::Cardinality || depth >= TB::ProbeDepth)
            &&  pos.rule50_count() == 0
            && !pos.can_castle(ANY_CASTLING))
        {
            TB::ProbeState err;
            TB::WDLScore wdl = Tablebases::probe_wdl(pos, &err);

            // Force check of time on the next occasion
            if (thisThread == Threads.main())
                static_cast<MainThread*>(thisThread)->callsCnt = 0;

            if (err != TB::ProbeState::FAIL)
            {
                thisThread->tbHits.fetch_add(1, std::memory_order_relaxed);

                int drawScore = TB::UseRule50 ? 1 : 0;

                value =  wdl < -drawScore ? -VALUE_MATE + MAX_PLY + ss->ply + 1
                       : wdl >  drawScore ?  VALUE_MATE - MAX_PLY - ss->ply - 1
                                          :  VALUE_DRAW + 2 * wdl * drawScore;

                Bound b =  wdl < -drawScore ? BOUND_UPPER
                         : wdl >  drawScore ? BOUND_LOWER : BOUND_EXACT;

                if (    b == BOUND_EXACT
                    || (b == BOUND_LOWER ? value >= beta : value <= alpha))
                {
                    tte->save(posKey, value_to_tt(value, ss->ply), ttPv, b,
                              std::min(DEPTH_MAX - ONE_PLY, depth + 6 * ONE_PLY),
                              MOVE_NONE, VALUE_NONE);

                    return value;
                }

                if (PvNode)
                {
                    if (b == BOUND_LOWER)
                        bestValue = value, alpha = std::max(alpha, bestValue);
                    else
                        maxValue = value;
                }
            }
        }
    }

    // Step 6. Static evaluation of the position
    if (inCheck)
    {
        ss->staticEval = eval = VALUE_NONE;
        improving = false;
        goto moves_loop;  // Skip early pruning when in check
    }
    else if (ttHit)
    {
        // Never assume anything on values stored in TT
        ss->staticEval = eval = tte->eval();
        if (eval == VALUE_NONE)
            ss->staticEval = eval = evaluate(pos);

        // Can ttValue be used as a better position evaluation?
        if (    ttValue != VALUE_NONE
            && (tte->bound() & (ttValue > eval ? BOUND_LOWER : BOUND_UPPER)))
            eval = ttValue;
    }
    else
    {
        if ((ss-1)->currentMove != MOVE_NULL)
        {
            int bonus = -(ss-1)->statScore / 512;

            ss->staticEval = eval = evaluate(pos) + bonus;
        }
        else
            ss->staticEval = eval = -(ss-1)->staticEval + 2 * Eval::tempo_value(pos);

        tte->save(posKey, VALUE_NONE, ttPv, BOUND_NONE, DEPTH_NONE, MOVE_NONE, eval);
    }

    // Step 7. Razoring (~2 Elo)
    if (   !rootNode // The required rootNode PV handling is not available in qsearch
        &&  depth < 2 * ONE_PLY
        && !pos.must_capture()
        && !pos.capture_the_flag_piece()
        && !pos.max_check_count()
        &&  eval <= alpha - RazorMargin)
        return qsearch<NT>(pos, ss, alpha, beta);

    improving =   ss->staticEval >= (ss-2)->staticEval
               || (ss-2)->staticEval == VALUE_NONE;

    // Skip early pruning in case of mandatory capture
    if (pos.must_capture() && MoveList<CAPTURES>(pos).size())
        goto moves_loop;

    // Step 8. Futility pruning: child node (~30 Elo)
    if (   !PvNode
        &&  depth < 7 * ONE_PLY
        && !(   pos.extinction_value() == -VALUE_MATE
             && pos.extinction_piece_types().find(ALL_PIECES) == pos.extinction_piece_types().end())
        && (pos.checking_permitted() || !pos.capture_the_flag_piece())
        &&  eval - futility_margin(depth, improving) * (1 + !!pos.max_check_count()) >= beta
        &&  eval < VALUE_KNOWN_WIN) // Do not return unproven wins
        return eval;

    // Step 9. Null move search with verification search (~40 Elo)
    if (   !PvNode
        && (ss-1)->currentMove != MOVE_NULL
        && (ss-1)->statScore < 23200
        &&  eval >= beta
        &&  ss->staticEval >= beta - 36 * depth / ONE_PLY + 225
        && !excludedMove
        &&  pos.non_pawn_material(us)
        && (pos.pieces(~us) ^ pos.pieces(~us, PAWN))
        && (pos.pieces() ^ pos.pieces(BREAKTHROUGH_PIECE) ^ pos.pieces(CLOBBER_PIECE))
        && (ss->ply >= thisThread->nmpMinPly || us != thisThread->nmpColor))
    {
        assert(eval - beta >= 0);

        // Null move dynamic reduction based on depth and value
        Depth R = ((823 - 150 * !pos.checking_permitted() + 67 * depth / ONE_PLY) / 256 + std::min(int(eval - beta) / 200, 3)) * ONE_PLY;

        ss->currentMove = MOVE_NULL;
        ss->continuationHistory = &thisThread->continuationHistory[NO_PIECE][0];

        pos.do_null_move(st);

        Value nullValue = -search<NonPV>(pos, ss+1, -beta, -beta+1, depth-R, !cutNode);

        pos.undo_null_move();

        if (nullValue >= beta)
        {
            // Do not return unproven mate scores
            if (nullValue >= VALUE_MATE_IN_MAX_PLY)
                nullValue = beta;

            if (thisThread->nmpMinPly || (abs(beta) < VALUE_KNOWN_WIN && depth < 12 * ONE_PLY))
                return nullValue;

            assert(!thisThread->nmpMinPly); // Recursive verification is not allowed

            // Do verification search at high depths, with null move pruning disabled
            // for us, until ply exceeds nmpMinPly.
            thisThread->nmpMinPly = ss->ply + 3 * (depth-R) / (4 * ONE_PLY);
            thisThread->nmpColor = us;

            Value v = search<NonPV>(pos, ss, beta-1, beta, depth-R, false);

            thisThread->nmpMinPly = 0;

            if (v >= beta)
                return nullValue;
        }
    }

    // Step 10. ProbCut (~10 Elo)
    // If we have a good enough capture and a reduced search returns a value
    // much above beta, we can (almost) safely prune the previous move.
    if (   !PvNode
        &&  depth >= 5 * ONE_PLY
        &&  (pos.pieces() ^ pos.pieces(CLOBBER_PIECE))
        &&  abs(beta) < VALUE_MATE_IN_MAX_PLY)
    {
        Value raisedBeta = std::min(beta + 216 * (1 + !!pos.max_check_count() + (pos.extinction_value() != VALUE_NONE)) - 48 * improving, VALUE_INFINITE);
        MovePicker mp(pos, ttMove, raisedBeta - ss->staticEval, &thisThread->captureHistory);
        int probCutCount = 0;

        while (  (move = mp.next_move()) != MOVE_NONE
               && probCutCount < 2 + 2 * cutNode)
            if (move != excludedMove && pos.legal(move))
            {
                probCutCount++;

                ss->currentMove = move;
                ss->continuationHistory = &thisThread->continuationHistory[history_slot(pos.moved_piece(move))][to_sq(move)];

                assert(depth >= 5 * ONE_PLY);

                pos.do_move(move, st);

                // Perform a preliminary qsearch to verify that the move holds
                value = -qsearch<NonPV>(pos, ss+1, -raisedBeta, -raisedBeta+1);

                // If the qsearch held, perform the regular search
                if (value >= raisedBeta)
                    value = -search<NonPV>(pos, ss+1, -raisedBeta, -raisedBeta+1, depth - 4 * ONE_PLY, !cutNode);

                pos.undo_move(move);

                if (value >= raisedBeta)
                    return value;
            }
    }

    // Step 11. Internal iterative deepening (~2 Elo)
    if (depth >= (8 - 2 * pos.captures_to_hand()) * ONE_PLY && !ttMove)
    {
        search<NT>(pos, ss, alpha, beta, depth - (7 - 2 * pos.captures_to_hand()) * ONE_PLY, cutNode);

        tte = TT.probe(posKey, ttHit);
        ttValue = ttHit ? value_from_tt(tte->value(), ss->ply) : VALUE_NONE;
        ttMove = ttHit ? tte->move() : MOVE_NONE;
    }

moves_loop: // When in check, search starts from here

    const PieceToHistory* contHist[] = { (ss-1)->continuationHistory, (ss-2)->continuationHistory,
                                          nullptr, (ss-4)->continuationHistory,
                                          nullptr, (ss-6)->continuationHistory };

    Move countermove = thisThread->counterMoves[pos.piece_on(prevSq)][prevSq];

    MovePicker mp(pos, ttMove, depth, &thisThread->mainHistory,
                                      &thisThread->captureHistory,
                                      contHist,
                                      countermove,
                                      ss->killers);

    value = bestValue; // Workaround a bogus 'uninitialized' warning under gcc
    moveCountPruning = false;
    ttCapture = ttMove && pos.capture_or_promotion(ttMove);

    // Step 12. Loop through all pseudo-legal moves until no moves remain
    // or a beta cutoff occurs.
    while ((move = mp.next_move(moveCountPruning)) != MOVE_NONE)
    {
      assert(is_ok(move));

      if (move == excludedMove)
          continue;

      // At root obey the "searchmoves" option and skip moves not listed in Root
      // Move List. As a consequence any illegal move is also skipped. In MultiPV
      // mode we also skip PV moves which have been already searched and those
      // of lower "TB rank" if we are in a TB root position.
      if (rootNode && !std::count(thisThread->rootMoves.begin() + thisThread->pvIdx,
                                  thisThread->rootMoves.begin() + thisThread->pvLast, move))
          continue;

      ss->moveCount = ++moveCount;

      if (rootNode && thisThread == Threads.main() && Time.elapsed() > 3000)
          sync_cout << "info depth " << depth / ONE_PLY
                    << " currmove " << UCI::move(pos, move)
                    << " currmovenumber " << moveCount + thisThread->pvIdx << sync_endl;
      if (PvNode)
          (ss+1)->pv = nullptr;

      extension = DEPTH_ZERO;
      captureOrPromotion = pos.capture_or_promotion(move);
      movedPiece = pos.moved_piece(move);
      givesCheck = pos.gives_check(move);

      // Step 13. Extensions (~70 Elo)

      // Singular extension search (~60 Elo). If all moves but one fail low on a
      // search of (alpha-s, beta-s), and just one fails high on (alpha, beta),
      // then that move is singular and should be extended. To verify this we do
      // a reduced search on all the other moves but the ttMove and if the
      // result is lower than ttValue minus a margin then we will extend the ttMove.
      if (    depth >= 8 * ONE_PLY
          &&  move == ttMove
          && !rootNode
          && !excludedMove // Avoid recursive singular search
       /* &&  ttValue != VALUE_NONE Already implicit in the next condition */
          &&  abs(ttValue) < VALUE_KNOWN_WIN
          && (tte->bound() & BOUND_LOWER)
          &&  tte->depth() >= depth - 3 * ONE_PLY
          &&  pos.legal(move))
      {
          Value singularBeta = ttValue - 2 * depth / ONE_PLY;
          Depth halfDepth = depth / (2 * ONE_PLY) * ONE_PLY; // ONE_PLY invariant
          ss->excludedMove = move;
          value = search<NonPV>(pos, ss, singularBeta - 1, singularBeta, halfDepth, cutNode);
          ss->excludedMove = MOVE_NONE;

          if (value < singularBeta)
          {
              extension = ONE_PLY;
              singularLMR++;

              if (value < singularBeta - std::min(3 * depth / ONE_PLY, 39))
                  singularLMR++;
          }

          // Multi-cut pruning
          // Our ttMove is assumed to fail high, and now we failed high also on a reduced
          // search without the ttMove. So we assume this expected Cut-node is not singular,
          // that is multiple moves fail high, and we can prune the whole subtree by returning
          // the hard beta bound.
          else if (cutNode && singularBeta > beta)
              return beta;
      }

      // Check extension (~2 Elo)
      else if (    givesCheck
               && ((type_of(move) != DROP && (pos.blockers_for_king(~us) & from_sq(move))) || pos.see_ge(move)))
          extension = ONE_PLY;
      else if (    pos.must_capture() // Capture extension (all moves are captures)
               &&  pos.capture(move)
               &&  MoveList<CAPTURES>(pos).size() == 1)
          extension = ONE_PLY;

      // Castling extension
      else if (type_of(move) == CASTLING)
          extension = ONE_PLY;

      // Shuffle extension
      else if (   PvNode
               && pos.rule50_count() > 18
               && depth < 3 * ONE_PLY
               && ss->ply < 3 * thisThread->rootDepth / ONE_PLY) // To avoid too deep searches
          extension = ONE_PLY;

      // Passed pawn extension
      else if (   move == ss->killers[0]
               && pos.advanced_pawn_push(move)
               && pos.pawn_passed(us, to_sq(move)))
          extension = ONE_PLY;

      // Calculate new depth for this move
      newDepth = depth - ONE_PLY + extension;

      // Step 14. Pruning at shallow depth (~170 Elo)
      if (  !rootNode
          && (pos.non_pawn_material(us) || !(pos.pieces(us) ^ pos.pieces(us, PAWN)))
          && bestValue > VALUE_MATED_IN_MAX_PLY)
      {
          // Skip quiet moves if movecount exceeds our FutilityMoveCount threshold
          moveCountPruning = moveCount >= futility_move_count(improving, depth / ONE_PLY);

          if (   !captureOrPromotion
              && !givesCheck
              && (!pos.must_capture() || !pos.attackers_to(to_sq(move), ~us))
              && (!pos.advanced_pawn_push(move) || pos.non_pawn_material(~us) > BishopValueMg || pos.count<ALL_PIECES>(us) == pos.count<PAWN>(us)))
          {
              // Move count based pruning (~30 Elo)
              if (moveCountPruning)
                  continue;

              // Reduced depth of the next LMR search
              int lmrDepth = std::max(newDepth - reduction(improving, depth, moveCount), DEPTH_ZERO);
              lmrDepth /= ONE_PLY;

              // Countermoves based pruning (~20 Elo)
              if (   lmrDepth < 3 + ((ss-1)->statScore > 0 || (ss-1)->moveCount == 1)
                  && (*contHist[0])[history_slot(movedPiece)][to_sq(move)] < CounterMovePruneThreshold
                  && (*contHist[1])[history_slot(movedPiece)][to_sq(move)] < CounterMovePruneThreshold)
                  continue;

              // Futility pruning: parent node (~2 Elo)
              if (   lmrDepth < 7
                  && !inCheck
                  && !(   pos.extinction_value() == -VALUE_MATE
                       && pos.extinction_piece_types().find(ALL_PIECES) == pos.extinction_piece_types().end())
                  && ss->staticEval + 256 + 200 * lmrDepth <= alpha)
                  continue;

              // Prune moves with negative SEE (~10 Elo)
              if (!pos.must_capture() && !pos.see_ge(move, Value(-29 * lmrDepth * lmrDepth)))
                  continue;
          }
<<<<<<< HEAD
          else if ((!givesCheck || !(pos.blockers_for_king(~us) & from_sq(move)))
                  && !pos.must_capture()
                  && !pos.see_ge(move, -(PawnValueEg + 120 * pos.captures_to_hand()) * (depth / ONE_PLY))) // (~20 Elo)
=======
          else if ((!givesCheck || !extension)
                  && !pos.see_ge(move, -PawnValueEg * (depth / ONE_PLY))) // (~20 Elo)
>>>>>>> 46ce2457
                  continue;
      }

      // Speculative prefetch as early as possible
      prefetch(TT.first_entry(pos.key_after(move)));

      // Check for legality just before making the move
      if (!rootNode && !pos.legal(move))
      {
          ss->moveCount = --moveCount;
          continue;
      }

      // Update the current move (this must be done after singular extension search)
      ss->currentMove = move;
      ss->continuationHistory = &thisThread->continuationHistory[history_slot(movedPiece)][to_sq(move)];

      // Step 15. Make the move
      pos.do_move(move, st, givesCheck);

      // Step 16. Reduced depth search (LMR). If the move fails high it will be
      // re-searched at full depth.
      if (    depth >= 3 * ONE_PLY
          &&  moveCount > 1 + 3 * rootNode
          && (  !captureOrPromotion
              || moveCountPruning
              || ss->staticEval + PieceValue[EG][pos.captured_piece()] <= alpha)
          && !(pos.must_capture() && MoveList<CAPTURES>(pos).size()))
      {
          Depth r = reduction(improving, depth, moveCount);

          // Decrease reduction if position is or has been on the PV
          if (ttPv)
              r -= 2 * ONE_PLY;

          // Decrease reduction if opponent's move count is high (~10 Elo)
          if ((ss-1)->moveCount > 15)
              r -= ONE_PLY;

          // Decrease reduction if move has been singularly extended
          r -= singularLMR * ONE_PLY;

          if (!captureOrPromotion && !(pos.must_capture() && MoveList<CAPTURES>(pos).size()))
          {
              // Increase reduction if ttMove is a capture (~0 Elo)
              if (ttCapture)
                  r += ONE_PLY;

              // Increase reduction for cut nodes (~5 Elo)
              if (cutNode)
                  r += 2 * ONE_PLY;

              // Decrease reduction for moves that escape a capture. Filter out
              // castling moves, because they are coded as "king captures rook" and
              // hence break make_move(). (~5 Elo)
              else if (    type_of(move) == NORMAL
                       && !pos.see_ge(make_move(to_sq(move), from_sq(move))))
                  r -= 2 * ONE_PLY;

              ss->statScore =  thisThread->mainHistory[us][from_to(move)]
                             + (*contHist[0])[history_slot(movedPiece)][to_sq(move)]
                             + (*contHist[1])[history_slot(movedPiece)][to_sq(move)]
                             + (*contHist[3])[history_slot(movedPiece)][to_sq(move)]
                             - 4000;

              // Decrease/increase reduction by comparing opponent's stat score (~10 Elo)
              if (ss->statScore >= 0 && (ss-1)->statScore < 0)
                  r -= ONE_PLY;

              else if ((ss-1)->statScore >= 0 && ss->statScore < 0)
                  r += ONE_PLY;

              // Decrease/increase reduction for moves with a good/bad history (~30 Elo)
              r -= ss->statScore / 20000 * ONE_PLY;
          }

          Depth d = clamp(newDepth - r, ONE_PLY, newDepth);

          value = -search<NonPV>(pos, ss+1, -(alpha+1), -alpha, d, true);

          doFullDepthSearch = (value > alpha && d != newDepth);
      }
      else
          doFullDepthSearch = !PvNode || moveCount > 1;

      // Step 17. Full depth search when LMR is skipped or fails high
      if (doFullDepthSearch)
          value = -search<NonPV>(pos, ss+1, -(alpha+1), -alpha, newDepth, !cutNode);

      // For PV nodes only, do a full PV search on the first move or after a fail
      // high (in the latter case search only if value < beta), otherwise let the
      // parent node fail low with value <= alpha and try another move.
      if (PvNode && (moveCount == 1 || (value > alpha && (rootNode || value < beta))))
      {
          (ss+1)->pv = pv;
          (ss+1)->pv[0] = MOVE_NONE;

          value = -search<PV>(pos, ss+1, -beta, -alpha, newDepth, false);
      }

      // Step 18. Undo move
      pos.undo_move(move);

      assert(value > -VALUE_INFINITE && value < VALUE_INFINITE);

      // Step 19. Check for a new best move
      // Finished searching the move. If a stop occurred, the return value of
      // the search cannot be trusted, and we return immediately without
      // updating best move, PV and TT.
      if (Threads.stop.load(std::memory_order_relaxed))
          return VALUE_ZERO;

      if (rootNode)
      {
          RootMove& rm = *std::find(thisThread->rootMoves.begin(),
                                    thisThread->rootMoves.end(), move);

          // PV move or new best move?
          if (moveCount == 1 || value > alpha)
          {
              rm.score = value;
              rm.selDepth = thisThread->selDepth;
              rm.pv.resize(1);

              assert((ss+1)->pv);

              for (Move* m = (ss+1)->pv; *m != MOVE_NONE; ++m)
                  rm.pv.push_back(*m);

              // We record how often the best move has been changed in each
              // iteration. This information is used for time management: When
              // the best move changes frequently, we allocate some more time.
              if (moveCount > 1)
                  ++thisThread->bestMoveChanges;
          }
          else
              // All other moves but the PV are set to the lowest value: this
              // is not a problem when sorting because the sort is stable and the
              // move position in the list is preserved - just the PV is pushed up.
              rm.score = -VALUE_INFINITE;
      }

      if (value > bestValue)
      {
          bestValue = value;

          if (value > alpha)
          {
              bestMove = move;

              if (PvNode && !rootNode) // Update pv even in fail-high case
                  update_pv(ss->pv, move, (ss+1)->pv);

              if (PvNode && value < beta) // Update alpha! Always alpha < beta
                  alpha = value;
              else
              {
                  assert(value >= beta); // Fail high
                  ss->statScore = 0;
                  break;
              }
          }
      }

      if (move != bestMove)
      {
          if (captureOrPromotion && captureCount < 32)
              capturesSearched[captureCount++] = move;

          else if (!captureOrPromotion && quietCount < 64)
              quietsSearched[quietCount++] = move;
      }
    }

    // The following condition would detect a stop only after move loop has been
    // completed. But in this case bestValue is valid because we have fully
    // searched our subtree, and we can anyhow save the result in TT.
    /*
       if (Threads.stop)
        return VALUE_DRAW;
    */

    // Step 20. Check for mate and stalemate
    // All legal moves have been searched and if there are no legal moves, it
    // must be a mate or a stalemate. If we are in a singular extension search then
    // return a fail low score.

    assert(moveCount || !inCheck || excludedMove || !MoveList<LEGAL>(pos).size());

    if (!moveCount)
        bestValue = excludedMove ? alpha
                   :     inCheck ? pos.checkmate_value(ss->ply) : pos.stalemate_value(ss->ply);
    else if (bestMove)
    {
        // Quiet best move: update move sorting heuristics
        if (!pos.capture_or_promotion(bestMove))
            update_quiet_stats(pos, ss, bestMove, quietsSearched, quietCount,
                               stat_bonus(depth + (bestValue > beta + PawnValueMg ? ONE_PLY : DEPTH_ZERO)));

        update_capture_stats(pos, bestMove, capturesSearched, captureCount, stat_bonus(depth + ONE_PLY));

        // Extra penalty for a quiet TT or main killer move in previous ply when it gets refuted
        if (   ((ss-1)->moveCount == 1 || ((ss-1)->currentMove == (ss-1)->killers[0]))
            && !pos.captured_piece())
                update_continuation_histories(ss-1, pos.piece_on(prevSq), prevSq, -stat_bonus(depth + ONE_PLY));

    }
    // Bonus for prior countermove that caused the fail low
    else if (   (depth >= 3 * ONE_PLY || PvNode)
             && !pos.captured_piece())
        update_continuation_histories(ss-1, pos.piece_on(prevSq), prevSq, stat_bonus(depth));

    if (PvNode)
        bestValue = std::min(bestValue, maxValue);

    if (!excludedMove)
        tte->save(posKey, value_to_tt(bestValue, ss->ply), ttPv,
                  bestValue >= beta ? BOUND_LOWER :
                  PvNode && bestMove ? BOUND_EXACT : BOUND_UPPER,
                  depth, bestMove, ss->staticEval);

    assert(bestValue > -VALUE_INFINITE && bestValue < VALUE_INFINITE);

    return bestValue;
  }


  // qsearch() is the quiescence search function, which is called by the main search
  // function with zero depth, or recursively with further decreasing depth per call.
  template <NodeType NT>
  Value qsearch(Position& pos, Stack* ss, Value alpha, Value beta, Depth depth) {

    constexpr bool PvNode = NT == PV;

    assert(alpha >= -VALUE_INFINITE && alpha < beta && beta <= VALUE_INFINITE);
    assert(PvNode || (alpha == beta - 1));
    assert(depth <= DEPTH_ZERO);
    assert(depth / ONE_PLY * ONE_PLY == depth);

    Move pv[MAX_PLY+1];
    StateInfo st;
    TTEntry* tte;
    Key posKey;
    Move ttMove, move, bestMove;
    Depth ttDepth;
    Value bestValue, value, ttValue, futilityValue, futilityBase, oldAlpha;
    bool ttHit, pvHit, inCheck, givesCheck, evasionPrunable;
    int moveCount;

    if (PvNode)
    {
        oldAlpha = alpha; // To flag BOUND_EXACT when eval above alpha and no available moves
        (ss+1)->pv = pv;
        ss->pv[0] = MOVE_NONE;
    }

    Thread* thisThread = pos.this_thread();
    (ss+1)->ply = ss->ply + 1;
    bestMove = MOVE_NONE;
    inCheck = pos.checkers();
    moveCount = 0;

    Value gameResult;
    if (pos.is_game_end(gameResult, ss->ply))
        return gameResult;

    // Check for maximum ply reached
    if (ss->ply >= MAX_PLY)
        return !inCheck ? evaluate(pos) : VALUE_DRAW;

    assert(0 <= ss->ply && ss->ply < MAX_PLY);

    // Decide whether or not to include checks: this fixes also the type of
    // TT entry depth that we are going to use. Note that in qsearch we use
    // only two types of depth in TT: DEPTH_QS_CHECKS or DEPTH_QS_NO_CHECKS.
    ttDepth = inCheck || depth >= DEPTH_QS_CHECKS ? DEPTH_QS_CHECKS
                                                  : DEPTH_QS_NO_CHECKS;
    // Transposition table lookup
    posKey = pos.key();
    tte = TT.probe(posKey, ttHit);
    ttValue = ttHit ? value_from_tt(tte->value(), ss->ply) : VALUE_NONE;
    ttMove = ttHit ? tte->move() : MOVE_NONE;
    pvHit = ttHit && tte->is_pv();

    if (  !PvNode
        && ttHit
        && tte->depth() >= ttDepth
        && ttValue != VALUE_NONE // Only in case of TT access race
        && (ttValue >= beta ? (tte->bound() & BOUND_LOWER)
                            : (tte->bound() & BOUND_UPPER)))
        return ttValue;

    // Evaluate the position statically
    if (inCheck)
    {
        ss->staticEval = VALUE_NONE;
        bestValue = futilityBase = -VALUE_INFINITE;
    }
    else
    {
        if (ttHit)
        {
            // Never assume anything on values stored in TT
            if ((ss->staticEval = bestValue = tte->eval()) == VALUE_NONE)
                ss->staticEval = bestValue = evaluate(pos);

            // Can ttValue be used as a better position evaluation?
            if (    ttValue != VALUE_NONE
                && (tte->bound() & (ttValue > bestValue ? BOUND_LOWER : BOUND_UPPER)))
                bestValue = ttValue;
        }
        else
            ss->staticEval = bestValue =
            (ss-1)->currentMove != MOVE_NULL ? evaluate(pos)
                                             : -(ss-1)->staticEval + 2 * Eval::tempo_value(pos);

        // Stand pat. Return immediately if static value is at least beta
        if (bestValue >= beta)
        {
            if (!ttHit)
                tte->save(posKey, value_to_tt(bestValue, ss->ply), pvHit, BOUND_LOWER,
                          DEPTH_NONE, MOVE_NONE, ss->staticEval);

            return bestValue;
        }

        if (PvNode && bestValue > alpha)
            alpha = bestValue;

        futilityBase = bestValue + 128;
    }

    const PieceToHistory* contHist[] = { (ss-1)->continuationHistory, (ss-2)->continuationHistory,
                                          nullptr, (ss-4)->continuationHistory,
                                          nullptr, (ss-6)->continuationHistory };

    // Initialize a MovePicker object for the current position, and prepare
    // to search the moves. Because the depth is <= 0 here, only captures,
    // queen promotions and checks (only if depth >= DEPTH_QS_CHECKS) will
    // be generated.
    MovePicker mp(pos, ttMove, depth, &thisThread->mainHistory,
                                      &thisThread->captureHistory,
                                      contHist,
                                      to_sq((ss-1)->currentMove));

    // Loop through the moves until no moves remain or a beta cutoff occurs
    while ((move = mp.next_move()) != MOVE_NONE)
    {
      assert(is_ok(move));

      givesCheck = pos.gives_check(move);

      moveCount++;

      // Avoid qsearch explosion for clobber
      if (type_of(pos.moved_piece(move)) == CLOBBER_PIECE && bestValue > VALUE_MATED_IN_MAX_PLY)
          continue;

      // Futility pruning
      if (   !inCheck
          && !givesCheck
          && !(   pos.extinction_value() == -VALUE_MATE
               && pos.extinction_piece_types().find(ALL_PIECES) == pos.extinction_piece_types().end())
          &&  futilityBase > -VALUE_KNOWN_WIN
          && !pos.advanced_pawn_push(move))
      {
          assert(type_of(move) != ENPASSANT); // Due to !pos.advanced_pawn_push

          futilityValue = futilityBase + PieceValue[EG][pos.piece_on(to_sq(move))];

          if (futilityValue <= alpha)
          {
              bestValue = std::max(bestValue, futilityValue);
              continue;
          }

          if (futilityBase <= alpha && !pos.see_ge(move, VALUE_ZERO + 1))
          {
              bestValue = std::max(bestValue, futilityBase);
              continue;
          }
      }

      // Detect non-capture evasions that are candidates to be pruned
      evasionPrunable =    inCheck
                       &&  (depth != DEPTH_ZERO || moveCount > 2)
                       &&  bestValue > VALUE_MATED_IN_MAX_PLY
                       && !pos.capture(move);

      // Don't search moves with negative SEE values
      if (  (!inCheck || evasionPrunable)
          && (!givesCheck || !(pos.blockers_for_king(~pos.side_to_move()) & from_sq(move)))
          && !pos.see_ge(move))
          continue;

      // Speculative prefetch as early as possible
      prefetch(TT.first_entry(pos.key_after(move)));

      // Check for legality just before making the move
      if (!pos.legal(move))
      {
          moveCount--;
          continue;
      }

      ss->currentMove = move;
      ss->continuationHistory = &thisThread->continuationHistory[history_slot(pos.moved_piece(move))][to_sq(move)];

      // Make and search the move
      pos.do_move(move, st, givesCheck);
      value = -qsearch<NT>(pos, ss+1, -beta, -alpha, depth - ONE_PLY);
      pos.undo_move(move);

      assert(value > -VALUE_INFINITE && value < VALUE_INFINITE);

      // Check for a new best move
      if (value > bestValue)
      {
          bestValue = value;

          if (value > alpha)
          {
              bestMove = move;

              if (PvNode) // Update pv even in fail-high case
                  update_pv(ss->pv, move, (ss+1)->pv);

              if (PvNode && value < beta) // Update alpha here!
                  alpha = value;
              else
                  break; // Fail high
          }
       }
    }

    // All legal moves have been searched. A special case: If we're in check
    // and no legal moves were found, it is checkmate.
    if (inCheck && bestValue == -VALUE_INFINITE)
        return pos.checkmate_value(ss->ply); // Plies to mate from the root

    tte->save(posKey, value_to_tt(bestValue, ss->ply), pvHit,
              bestValue >= beta ? BOUND_LOWER :
              PvNode && bestValue > oldAlpha  ? BOUND_EXACT : BOUND_UPPER,
              ttDepth, bestMove, ss->staticEval);

    assert(bestValue > -VALUE_INFINITE && bestValue < VALUE_INFINITE);

    return bestValue;
  }


  // value_to_tt() adjusts a mate score from "plies to mate from the root" to
  // "plies to mate from the current position". Non-mate scores are unchanged.
  // The function is called before storing a value in the transposition table.

  Value value_to_tt(Value v, int ply) {

    assert(v != VALUE_NONE);

    return  v >= VALUE_MATE_IN_MAX_PLY  ? v + ply
          : v <= VALUE_MATED_IN_MAX_PLY ? v - ply : v;
  }


  // value_from_tt() is the inverse of value_to_tt(): It adjusts a mate score
  // from the transposition table (which refers to the plies to mate/be mated
  // from current position) to "plies to mate/be mated from the root".

  Value value_from_tt(Value v, int ply) {

    return  v == VALUE_NONE             ? VALUE_NONE
          : v >= VALUE_MATE_IN_MAX_PLY  ? v - ply
          : v <= VALUE_MATED_IN_MAX_PLY ? v + ply : v;
  }


  // update_pv() adds current move and appends child pv[]

  void update_pv(Move* pv, Move move, Move* childPv) {

    for (*pv++ = move; childPv && *childPv != MOVE_NONE; )
        *pv++ = *childPv++;
    *pv = MOVE_NONE;
  }


  // update_continuation_histories() updates histories of the move pairs formed
  // by moves at ply -1, -2, and -4 with current move.

  void update_continuation_histories(Stack* ss, Piece pc, Square to, int bonus) {

    for (int i : {1, 2, 4, 6})
        if (is_ok((ss-i)->currentMove))
            (*(ss-i)->continuationHistory)[history_slot(pc)][to] << bonus;
  }


  // update_capture_stats() updates move sorting heuristics when a new capture best move is found

  void update_capture_stats(const Position& pos, Move move,
                            Move* captures, int captureCount, int bonus) {

      CapturePieceToHistory& captureHistory = pos.this_thread()->captureHistory;
      Piece moved_piece = pos.moved_piece(move);
      PieceType captured = type_of(pos.piece_on(to_sq(move)));

      if (pos.capture_or_promotion(move))
          captureHistory[moved_piece][to_sq(move)][captured] << bonus;

      // Decrease all the other played capture moves
      for (int i = 0; i < captureCount; ++i)
      {
          moved_piece = pos.moved_piece(captures[i]);
          captured = type_of(pos.piece_on(to_sq(captures[i])));
          captureHistory[moved_piece][to_sq(captures[i])][captured] << -bonus;
      }
  }


  // update_quiet_stats() updates move sorting heuristics when a new quiet best move is found

  void update_quiet_stats(const Position& pos, Stack* ss, Move move,
                          Move* quiets, int quietCount, int bonus) {

    if (ss->killers[0] != move)
    {
        ss->killers[1] = ss->killers[0];
        ss->killers[0] = move;
    }

    Color us = pos.side_to_move();
    Thread* thisThread = pos.this_thread();
    thisThread->mainHistory[us][from_to(move)] << bonus;
    update_continuation_histories(ss, pos.moved_piece(move), to_sq(move), bonus);

    if (is_ok((ss-1)->currentMove))
    {
        Square prevSq = to_sq((ss-1)->currentMove);
        thisThread->counterMoves[pos.piece_on(prevSq)][prevSq] = move;
    }

    // Decrease all the other played quiet moves
    for (int i = 0; i < quietCount; ++i)
    {
        thisThread->mainHistory[us][from_to(quiets[i])] << -bonus;
        update_continuation_histories(ss, pos.moved_piece(quiets[i]), to_sq(quiets[i]), -bonus);
    }
  }

  // When playing with strength handicap, choose best move among a set of RootMoves
  // using a statistical rule dependent on 'level'. Idea by Heinz van Saanen.

  Move Skill::pick_best(size_t multiPV) {

    const RootMoves& rootMoves = Threads.main()->rootMoves;
    static PRNG rng(now()); // PRNG sequence should be non-deterministic

    // RootMoves are already sorted by score in descending order
    Value topScore = rootMoves[0].score;
    int delta = std::min(topScore - rootMoves[multiPV - 1].score, PawnValueMg);
    int weakness = 120 - 2 * level;
    int maxScore = -VALUE_INFINITE;

    // Choose best move. For each move score we add two terms, both dependent on
    // weakness. One is deterministic and bigger for weaker levels, and one is
    // random. Then we choose the move with the resulting highest score.
    for (size_t i = 0; i < multiPV; ++i)
    {
        // This is our magic formula
        int push = (  weakness * int(topScore - rootMoves[i].score)
                    + delta * (rng.rand<unsigned>() % weakness)) / 128;

        if (rootMoves[i].score + push >= maxScore)
        {
            maxScore = rootMoves[i].score + push;
            best = rootMoves[i].pv[0];
        }
    }

    return best;
  }

} // namespace

/// MainThread::check_time() is used to print debug info and, more importantly,
/// to detect when we are out of available time and thus stop the search.

void MainThread::check_time() {

  if (--callsCnt > 0)
      return;

  // When using nodes, ensure checking rate is not lower than 0.1% of nodes
  callsCnt = Limits.nodes ? std::min(1024, int(Limits.nodes / 1024)) : 1024;

  static TimePoint lastInfoTime = now();

  TimePoint elapsed = Time.elapsed();
  TimePoint tick = Limits.startTime + elapsed;

  if (tick - lastInfoTime >= 1000)
  {
      lastInfoTime = tick;
      dbg_print();
  }

  // We should not stop pondering until told so by the GUI
  if (ponder)
      return;

  if (   (Limits.use_time_management() && (elapsed > Time.maximum() - 10 || stopOnPonderhit))
      || (Limits.movetime && elapsed >= Limits.movetime)
      || (Limits.nodes && Threads.nodes_searched() >= (uint64_t)Limits.nodes))
      Threads.stop = true;
}


/// UCI::pv() formats PV information according to the UCI protocol. UCI requires
/// that all (if any) unsearched PV lines are sent using a previous search score.

string UCI::pv(const Position& pos, Depth depth, Value alpha, Value beta) {

  std::stringstream ss;
  TimePoint elapsed = Time.elapsed() + 1;
  const RootMoves& rootMoves = pos.this_thread()->rootMoves;
  size_t pvIdx = pos.this_thread()->pvIdx;
  size_t multiPV = std::min((size_t)Options["MultiPV"], rootMoves.size());
  uint64_t nodesSearched = Threads.nodes_searched();
  uint64_t tbHits = Threads.tb_hits() + (TB::RootInTB ? rootMoves.size() : 0);

  for (size_t i = 0; i < multiPV; ++i)
  {
      bool updated = (i <= pvIdx && rootMoves[i].score != -VALUE_INFINITE);

      if (depth == ONE_PLY && !updated)
          continue;

      Depth d = updated ? depth : depth - ONE_PLY;
      Value v = updated ? rootMoves[i].score : rootMoves[i].previousScore;

      bool tb = TB::RootInTB && abs(v) < VALUE_MATE - MAX_PLY;
      v = tb ? rootMoves[i].tbScore : v;

      if (ss.rdbuf()->in_avail()) // Not at first line
          ss << "\n";

      ss << "info"
         << " depth "    << d / ONE_PLY
         << " seldepth " << rootMoves[i].selDepth
         << " multipv "  << i + 1
         << " score "    << UCI::value(v);

      if (!tb && i == pvIdx)
          ss << (v >= beta ? " lowerbound" : v <= alpha ? " upperbound" : "");

      ss << " nodes "    << nodesSearched
         << " nps "      << nodesSearched * 1000 / elapsed;

      if (elapsed > 1000) // Earlier makes little sense
          ss << " hashfull " << TT.hashfull();

      ss << " tbhits "   << tbHits
         << " time "     << elapsed
         << " pv";

      for (Move m : rootMoves[i].pv)
          ss << " " << UCI::move(pos, m);
  }

  return ss.str();
}


/// RootMove::extract_ponder_from_tt() is called in case we have no ponder move
/// before exiting the search, for instance, in case we stop the search during a
/// fail high at root. We try hard to have a ponder move to return to the GUI,
/// otherwise in case of 'ponder on' we have nothing to think on.

bool RootMove::extract_ponder_from_tt(Position& pos) {

    StateInfo st;
    bool ttHit;

    assert(pv.size() == 1);

    if (pv[0] == MOVE_NONE)
        return false;

    pos.do_move(pv[0], st);
    TTEntry* tte = TT.probe(pos.key(), ttHit);

    if (ttHit)
    {
        Move m = tte->move(); // Local copy to be SMP safe
        if (MoveList<LEGAL>(pos).contains(m))
            pv.push_back(m);
    }

    pos.undo_move(pv[0]);
    return pv.size() > 1;
}

void Tablebases::rank_root_moves(Position& pos, Search::RootMoves& rootMoves) {

    RootInTB = false;
    UseRule50 = bool(Options["Syzygy50MoveRule"]);
    ProbeDepth = int(Options["SyzygyProbeDepth"]) * ONE_PLY;
    Cardinality = int(Options["SyzygyProbeLimit"]);
    bool dtz_available = true;

    // Tables with fewer pieces than SyzygyProbeLimit are searched with
    // ProbeDepth == DEPTH_ZERO
    if (Cardinality > MaxCardinality)
    {
        Cardinality = MaxCardinality;
        ProbeDepth = DEPTH_ZERO;
    }

    if (Cardinality >= popcount(pos.pieces()) && !pos.can_castle(ANY_CASTLING))
    {
        // Rank moves using DTZ tables
        RootInTB = root_probe(pos, rootMoves);

        if (!RootInTB)
        {
            // DTZ tables are missing; try to rank moves using WDL tables
            dtz_available = false;
            RootInTB = root_probe_wdl(pos, rootMoves);
        }
    }

    if (RootInTB)
    {
        // Sort moves according to TB rank
        std::sort(rootMoves.begin(), rootMoves.end(),
                  [](const RootMove &a, const RootMove &b) { return a.tbRank > b.tbRank; } );

        // Probe during search only if DTZ is not available and we are winning
        if (dtz_available || rootMoves[0].tbScore <= VALUE_DRAW)
            Cardinality = 0;
    }
}<|MERGE_RESOLUTION|>--- conflicted
+++ resolved
@@ -1005,14 +1005,9 @@
               if (!pos.must_capture() && !pos.see_ge(move, Value(-29 * lmrDepth * lmrDepth)))
                   continue;
           }
-<<<<<<< HEAD
-          else if ((!givesCheck || !(pos.blockers_for_king(~us) & from_sq(move)))
+          else if ((!givesCheck || !extension)
                   && !pos.must_capture()
                   && !pos.see_ge(move, -(PawnValueEg + 120 * pos.captures_to_hand()) * (depth / ONE_PLY))) // (~20 Elo)
-=======
-          else if ((!givesCheck || !extension)
-                  && !pos.see_ge(move, -PawnValueEg * (depth / ONE_PLY))) // (~20 Elo)
->>>>>>> 46ce2457
                   continue;
       }
 
