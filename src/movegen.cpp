--- conflicted
+++ resolved
@@ -28,7 +28,6 @@
   template<MoveType T>
   ExtMove* make_move_and_gating(const Position& pos, ExtMove* moveList, Color us, Square from, Square to) {
 
-<<<<<<< HEAD
     // Arrow gating moves
     if (pos.arrow_gating())
     {
@@ -70,23 +69,6 @@
             *moveList++ = make<PIECE_PROMOTION>(to - D, to);
     }
 
-=======
-    if (Type == CAPTURES || Type == EVASIONS || Type == NON_EVASIONS)
-    {
-        *moveList++ = make<PROMOTION>(to - D, to, QUEEN);
-        if (attacks_bb<KNIGHT>(to) & ksq)
-            *moveList++ = make<PROMOTION>(to - D, to, KNIGHT);
-    }
-
-    if (Type == QUIETS || Type == EVASIONS || Type == NON_EVASIONS)
-    {
-        *moveList++ = make<PROMOTION>(to - D, to, ROOK);
-        *moveList++ = make<PROMOTION>(to - D, to, BISHOP);
-        if (!(attacks_bb<KNIGHT>(to) & ksq))
-            *moveList++ = make<PROMOTION>(to - D, to, KNIGHT);
-    }
-
->>>>>>> bf5ce1c2
     return moveList;
   }
 
