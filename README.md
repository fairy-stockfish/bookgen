# bookgen
EPD opening book generator based on [Fairy-Stockfish](https://github.com/ianfab/Fairy-Stockfish).

Bookgen extends Fairy-Stockfish by the possibility of automatically generating opening books for all supported chess variants, including Chess, Xiangqi, Shogi, Crazyhouse, Antichess, Atomic, etc.

Several methods for generation and filtering of positions in FEN format are supported to adapt the book to specific requirements. The generation can be based on perft and multipv searches. The filtering supports a variety of options to define the criteria for evaluation of positions to be included. The output format is EPD. See the [Wiki](https://github.com/ianfab/bookgen/wiki) for documentation and usage examples.

Built binaries for Windows and Linux can be downloaded from the [releases](https://github.com/ianfab/bookgen/releases). Development versions can be downloaded from the [release workflow](https://github.com/ianfab/bookgen/actions/workflows/release.yml) (requires logging in to github).

Instead of downloading it, you can also use the [online book generator](https://bookgen-wasm.vercel.app) ([code](https://github.com/ianfab/bookgen-wasm)), which uses the [WebAssembly port](https://github.com/ianfab/fairy-stockfish.wasm/tree/bookgen).

There are separate (older) versions based on specialized variant forks, such as [official Stockfish](https://github.com/ianfab/bookgen/tree/official-stockfish), [multi-variant Stockfish](https://github.com/ianfab/bookgen/tree/multivariant), [Seirawan-Stockfish](https://github.com/ianfab/bookgen/tree/seirawan), [Shatranj-Stockfish](https://github.com/ianfab/bookgen/tree/shatranj), and [Makruk-Stockfish](https://github.com/ianfab/bookgen/tree/makruk) that can be found on the respective branches, but the Fairy-Stockfish based version supports all of these variants as well.

<<<<<<< HEAD
Also see the [Fairy-Stockfish](https://github.com/ianfab/Fairy-Stockfish) repository for more info.
=======
If you want to preview the functionality of Fairy-Stockfish before downloading, you can try it out on the [Fairy-Stockfish playground](https://fairyground.vercel.app/) in the browser.

Optional NNUE evaluation parameter files to improve playing strength for many variants are in the [list of NNUE networks](https://fairy-stockfish.github.io/nnue/#current-best-nnue-networks).
For the regional variants Xiangqi, Janggi, and Makruk [dedicated releases with built-in NNUE networks](https://github.com/fairy-stockfish/Fairy-Stockfish-NNUE) are available. See the [wiki](https://github.com/fairy-stockfish/Fairy-Stockfish/wiki/NNUE) for more details on NNUE.

## Contributing

If you like this project, please support its development via [patreon](https://www.patreon.com/ianfab) or [paypal](https://paypal.me/FairyStockfish), by [contributing CPU time](https://github.com/ianfab/fishtest/wiki) to the framework for testing of code improvements, or by [contributing to the code](https://github.com/fairy-stockfish/Fairy-Stockfish/wiki/Contributing) or documentation. An [introduction to the code base](https://github.com/fairy-stockfish/Fairy-Stockfish/wiki/Understanding-the-code) can be found in the wiki.

## Supported games

The games currently supported besides chess are listed below. Fairy-Stockfish can also play user-defined variants loaded via a variant configuration file, see the file [`src/variants.ini`](https://github.com/ianfab/Fairy-Stockfish/blob/master/src/variants.ini) and the [wiki](https://github.com/fairy-stockfish/Fairy-Stockfish/wiki/Variant-configuration).

### Regional and historical games
- [Xiangqi](https://en.wikipedia.org/wiki/Xiangqi), [Manchu](https://en.wikipedia.org/wiki/Manchu_chess), [Minixiangqi](http://mlwi.magix.net/bg/minixiangqi.htm), [Supply chess](https://en.wikipedia.org/wiki/Xiangqi#Variations)
- [Shogi](https://en.wikipedia.org/wiki/Shogi), [Shogi variants](https://github.com/fairy-stockfish/Fairy-Stockfish#shogi-variants)
- [Janggi](https://en.wikipedia.org/wiki/Janggi)
- [Makruk](https://en.wikipedia.org/wiki/Makruk), [ASEAN](http://hgm.nubati.net/rules/ASEAN.html), Makpong, Ai-Wok
- [Ouk Chatrang](https://en.wikipedia.org/wiki/Makruk#Cambodian_chess), [Kar Ouk](https://en.wikipedia.org/wiki/Makruk#Cambodian_chess)
- [Sittuyin](https://en.wikipedia.org/wiki/Sittuyin)
- [Shatar](https://en.wikipedia.org/wiki/Shatar), [Jeson Mor](https://en.wikipedia.org/wiki/Jeson_Mor)
- [Shatranj](https://en.wikipedia.org/wiki/Shatranj), [Courier](https://en.wikipedia.org/wiki/Courier_chess)
- [Raazuvaa](https://www.reddit.com/r/chess/comments/sj7y3n/raazuvaa_the_chess_of_the_maldives)

### Chess variants
- [Capablanca](https://en.wikipedia.org/wiki/Capablanca_Chess), [Janus](https://en.wikipedia.org/wiki/Janus_Chess), [Modern](https://en.wikipedia.org/wiki/Modern_Chess_(chess_variant)), [Chancellor](https://en.wikipedia.org/wiki/Chancellor_Chess), [Embassy](https://en.wikipedia.org/wiki/Embassy_Chess), [Gothic](https://www.chessvariants.com/large.dir/gothicchess.html), [Capablanca random chess](https://en.wikipedia.org/wiki/Capablanca_Random_Chess)
- [Grand](https://en.wikipedia.org/wiki/Grand_Chess), [Shako](https://www.chessvariants.com/large.dir/shako.html), [Centaur](https://www.chessvariants.com/large.dir/contest/royalcourt.html), [Tencubed](https://www.chessvariants.com/contests/10/tencubedchess.html), [Opulent](https://www.chessvariants.com/rules/opulent-chess)
- [Chess960](https://en.wikipedia.org/wiki/Chess960), [Placement/Pre-Chess](https://www.chessvariants.com/link/placement-chess)
- [Crazyhouse](https://en.wikipedia.org/wiki/Crazyhouse), [Loop](https://en.wikipedia.org/wiki/Crazyhouse#Variations), [Chessgi](https://en.wikipedia.org/wiki/Crazyhouse#Variations), [Pocket Knight](http://www.chessvariants.com/other.dir/pocket.html), Capablanca-Crazyhouse
- [Bughouse](https://en.wikipedia.org/wiki/Bughouse_chess), [Koedem](http://schachclub-oetigheim.de/wp-content/uploads/2016/04/Koedem-rules.pdf)
- [Seirawan](https://en.wikipedia.org/wiki/Seirawan_chess), Seirawan-Crazyhouse, [Dragon Chess](https://www.edami.com/dragonchess/)
- [Amazon](https://www.chessvariants.com/diffmove.dir/amazone.html), [Chigorin](https://www.chessvariants.com/diffsetup.dir/chigorin.html), [Almost chess](https://en.wikipedia.org/wiki/Almost_Chess)
- [Hoppel-Poppel](http://www.chessvariants.com/diffmove.dir/hoppel-poppel.html), New Zealand
- [Antichess](https://lichess.org/variant/antichess), [Giveaway](http://www.chessvariants.com/diffobjective.dir/giveaway.old.html), [Suicide](https://www.freechess.org/Help/HelpFiles/suicide_chess.html), [Losers](https://www.chessclub.com/help/Wild17), [Codrus](http://www.binnewirtz.com/Schlagschach1.htm)
- [Extinction](https://en.wikipedia.org/wiki/Extinction_chess), [Kinglet](https://en.wikipedia.org/wiki/V._R._Parton#Kinglet_chess), Three Kings, [Coregal](https://www.chessvariants.com/winning.dir/coregal.html)
- [King of the Hill](https://en.wikipedia.org/wiki/King_of_the_Hill_(chess)), [Racing Kings](https://en.wikipedia.org/wiki/V._R._Parton#Racing_Kings)
- [Three-check](https://en.wikipedia.org/wiki/Three-check_chess), Five-check
- [Los Alamos](https://en.wikipedia.org/wiki/Los_Alamos_chess), [Gardner's Minichess](https://en.wikipedia.org/wiki/Minichess#5%C3%975_chess)
- [Atomic](https://en.wikipedia.org/wiki/Atomic_chess)
- [Horde](https://en.wikipedia.org/wiki/Dunsany%27s_Chess#Horde_Chess), [Maharajah and the Sepoys](https://en.wikipedia.org/wiki/Maharajah_and_the_Sepoys)
- [Knightmate](https://www.chessvariants.com/diffobjective.dir/knightmate.html), [Nightrider](https://en.wikipedia.org/wiki/Nightrider_(chess)), [Grasshopper](https://en.wikipedia.org/wiki/Grasshopper_chess)
- [Duck chess](https://duckchess.com/), [Omicron](http://www.eglebbk.dds.nl/program/chess-omicron.html), [Gustav III](https://www.chessvariants.com/play/gustav-iiis-chess)
- [Berolina Chess](https://en.wikipedia.org/wiki/Berolina_pawn#Berolina_chess), [Pawn-Sideways](https://arxiv.org/abs/2009.04374), [Pawn-Back](https://arxiv.org/abs/2009.04374), [Torpedo](https://arxiv.org/abs/2009.04374), [Legan Chess](https://en.wikipedia.org/wiki/Legan_chess)
- [Spartan Chess](https://www.chessvariants.com/rules/spartan-chess)
- [Wolf Chess](https://en.wikipedia.org/wiki/Wolf_chess)
- [Troitzky Chess](https://www.chessvariants.com/play/troitzky-chess)

### Shogi variants
- [Minishogi](https://en.wikipedia.org/wiki/Minishogi), [EuroShogi](https://en.wikipedia.org/wiki/EuroShogi), [Judkins shogi](https://en.wikipedia.org/wiki/Judkins_shogi)
- [Kyoto shogi](https://en.wikipedia.org/wiki/Kyoto_shogi), [Microshogi](https://en.wikipedia.org/wiki/Micro_shogi)
- [Dobutsu shogi](https://en.wikipedia.org/wiki/Dōbutsu_shōgi), [Goro goro shogi](https://en.wikipedia.org/wiki/D%C5%8Dbutsu_sh%C5%8Dgi#Variation)
- [Tori shogi](https://en.wikipedia.org/wiki/Tori_shogi)
- [Yari shogi](https://en.wikipedia.org/wiki/Yari_shogi)
- [Okisaki shogi](https://en.wikipedia.org/wiki/Okisaki_shogi)
- [Sho shogi](https://en.wikipedia.org/wiki/Sho_shogi)

### Related games
- [Amazons](https://en.wikipedia.org/wiki/Game_of_the_Amazons)
- [Ataxx](https://en.wikipedia.org/wiki/Ataxx)
- [Breakthrough](https://en.wikipedia.org/wiki/Breakthrough_(board_game))
- [Clobber](https://en.wikipedia.org/wiki/Clobber)
- [Cfour](https://en.wikipedia.org/wiki/Connect_Four), [Tic-tac-toe](https://en.wikipedia.org/wiki/Tic-tac-toe)
- [Five Field Kono](https://en.wikipedia.org/wiki/Five_Field_Kono)
- [Flipersi](https://en.wikipedia.org/wiki/Reversi), [Flipello](https://en.wikipedia.org/wiki/Reversi#Othello)
- [Fox and Hounds](https://boardgamegeek.com/boardgame/148180/fox-and-hounds)
- [Isolation](https://boardgamegeek.com/boardgame/1875/isolation)
- [Joust](https://www.chessvariants.com/programs.dir/joust.html)
- [Snailtrail](https://boardgamegeek.com/boardgame/37135/snailtrail)


## Help

See the [Fairy-Stockfish Wiki](https://github.com/fairy-stockfish/Fairy-Stockfish/wiki) for more info, or if the required information is not available, open an [issue](https://github.com/fairy-stockfish/Fairy-Stockfish/issues) or join our [discord server](https://discord.gg/FYUGgmCFB4).

## Bindings

Besides the C++ engine, this project also includes bindings for other programming languages in order to be able to use it as a library for chess variants. They support move, SAN, and FEN generation, as well as checking of game end conditions for all variants supported by Fairy-Stockfish. Since the bindings are using the C++ code, they are very performant compared to libraries directly written in the respective target language.

### Python

The python binding [pyffish](https://pypi.org/project/pyffish/) contributed by [@gbtami](https://github.com/gbtami) is implemented in [pyffish.cpp](https://github.com/fairy-stockfish/Fairy-Stockfish/blob/master/src/pyffish.cpp). It is e.g. used in the backend for the [pychess server](https://github.com/gbtami/pychess-variants).

### Javascript

The javascript binding [ffish.js](https://www.npmjs.com/package/ffish) contributed by [@QueensGambit](https://github.com/QueensGambit) is implemented in [ffishjs.cpp](https://github.com/fairy-stockfish/Fairy-Stockfish/blob/master/src/ffishjs.cpp). The compilation/binding to javascript is done using emscripten, see the [readme](https://github.com/fairy-stockfish/Fairy-Stockfish/tree/master/tests/js).

## Ports

### WebAssembly

For in-browser use a [port of Fairy-Stockfish to WebAssembly](https://github.com/fairy-stockfish/fairy-stockfish.wasm) is available at [npm](https://www.npmjs.com/package/fairy-stockfish-nnue.wasm). It is e.g. used for local analysis on [pychess.org](https://www.pychess.org/analysis/chess). Also see the [Fairy-Stockfish WASM demo](https://github.com/ianfab/fairy-stockfish-nnue-wasm-demo) available at https://fairy-stockfish-nnue-wasm.vercel.app/.

# Stockfish
## Overview

[![Build Status](https://github.com/official-stockfish/Stockfish/actions/workflows/stockfish.yml/badge.svg)](https://github.com/official-stockfish/Stockfish/actions)
[![Build Status](https://ci.appveyor.com/api/projects/status/github/official-stockfish/Stockfish?branch=master&svg=true)](https://ci.appveyor.com/project/mcostalba/stockfish/branch/master)

[Stockfish](https://stockfishchess.org) is a free, powerful UCI chess engine
derived from Glaurung 2.1. Stockfish is not a complete chess program and requires a
UCI-compatible graphical user interface (GUI) (e.g. XBoard with PolyGlot, Scid,
Cute Chess, eboard, Arena, Sigma Chess, Shredder, Chess Partner or Fritz) in order
to be used comfortably. Read the documentation for your GUI of choice for information
about how to use Stockfish with it.

The Stockfish engine features two evaluation functions for chess, the classical
evaluation based on handcrafted terms, and the NNUE evaluation based on efficiently
updatable neural networks. The classical evaluation runs efficiently on almost all
CPU architectures, while the NNUE evaluation benefits from the vector
intrinsics available on most CPUs (sse2, avx2, neon, or similar).


## Files

This distribution of Stockfish consists of the following files:

  * [Readme.md](https://github.com/official-stockfish/Stockfish/blob/master/README.md), the file you are currently reading.

  * [Copying.txt](https://github.com/official-stockfish/Stockfish/blob/master/Copying.txt), a text file containing the GNU General Public License version 3.

  * [AUTHORS](https://github.com/official-stockfish/Stockfish/blob/master/AUTHORS), a text file with the list of authors for the project

  * [src](https://github.com/official-stockfish/Stockfish/tree/master/src), a subdirectory containing the full source code, including a Makefile
    that can be used to compile Stockfish on Unix-like systems.

  * a file with the .nnue extension, storing the neural network for the NNUE
    evaluation. Binary distributions will have this file embedded.

## The UCI protocol and available options

The Universal Chess Interface (UCI) is a standard protocol used to communicate with
a chess engine, and is the recommended way to do so for typical graphical user interfaces
(GUI) or chess tools. Stockfish implements the majority of it options as described
in [the UCI protocol](https://www.shredderchess.com/download/div/uci.zip).

Developers can see the default values for UCI options available in Stockfish by typing
`./stockfish uci` in a terminal, but the majority of users will typically see them and
change them via a chess GUI. This is a list of available UCI options in Stockfish:

  * #### Threads
    The number of CPU threads used for searching a position. For best performance, set
    this equal to the number of CPU cores available.

  * #### Hash
    The size of the hash table in MB. It is recommended to set Hash after setting Threads.

  * #### Clear Hash
    Clear the hash table.

  * #### Ponder
    Let Stockfish ponder its next move while the opponent is thinking.

  * #### MultiPV
    Output the N best lines (principal variations, PVs) when searching.
    Leave at 1 for best performance.

  * #### Use NNUE
    Toggle between the NNUE and classical evaluation functions. If set to "true",
    the network parameters must be available to load from file (see also EvalFile),
    if they are not embedded in the binary.

  * #### EvalFile
    The name of the file of the NNUE evaluation parameters. Depending on the GUI the
    filename might have to include the full path to the folder/directory that contains the file.
    Other locations, such as the directory that contains the binary and the working directory,
    are also searched.

  * #### UCI_AnalyseMode
    An option handled by your GUI.

  * #### UCI_Chess960
    An option handled by your GUI. If true, Stockfish will play Chess960.

  * #### UCI_ShowWDL
    If enabled, show approximate WDL statistics as part of the engine output.
    These WDL numbers model expected game outcomes for a given evaluation and
    game ply for engine self-play at fishtest LTC conditions (60+0.6s per game).

  * #### UCI_LimitStrength
    Enable weaker play aiming for an Elo rating as set by UCI_Elo. This option overrides Skill Level.

  * #### UCI_Elo
    If enabled by UCI_LimitStrength, aim for an engine strength of the given Elo.
    This Elo rating has been calibrated at a time control of 60s+0.6s and anchored to CCRL 40/4.

  * #### Skill Level
    Lower the Skill Level in order to make Stockfish play weaker (see also UCI_LimitStrength).
    Internally, MultiPV is enabled, and with a certain probability depending on the Skill Level a
    weaker move will be played.

  * #### SyzygyPath
    Path to the folders/directories storing the Syzygy tablebase files. Multiple
    directories are to be separated by ";" on Windows and by ":" on Unix-based
    operating systems. Do not use spaces around the ";" or ":".

    Example: `C:\tablebases\wdl345;C:\tablebases\wdl6;D:\tablebases\dtz345;D:\tablebases\dtz6`

    It is recommended to store .rtbw files on an SSD. There is no loss in storing
    the .rtbz files on a regular HD. It is recommended to verify all md5 checksums
    of the downloaded tablebase files (`md5sum -c checksum.md5`) as corruption will
    lead to engine crashes.

  * #### SyzygyProbeDepth
    Minimum remaining search depth for which a position is probed. Set this option
    to a higher value to probe less aggressively if you experience too much slowdown
    (in terms of nps) due to tablebase probing.

  * #### Syzygy50MoveRule
    Disable to let fifty-move rule draws detected by Syzygy tablebase probes count
    as wins or losses. This is useful for ICCF correspondence games.

  * #### SyzygyProbeLimit
    Limit Syzygy tablebase probing to positions with at most this many pieces left
    (including kings and pawns).

  * #### Move Overhead
    Assume a time delay of x ms due to network and GUI overheads. This is useful to
    avoid losses on time in those cases.

  * #### Slow Mover
    Lower values will make Stockfish take less time in games, higher values will
    make it think longer.

  * #### nodestime
    Tells the engine to use nodes searched instead of wall time to account for
    elapsed time. Useful for engine testing.

  * #### Debug Log File
    Write all communication to and from the engine into a text file.

For developers the following non-standard commands might be of interest, mainly useful for debugging:

  * #### bench *ttSize threads limit fenFile limitType evalType*
    Performs a standard benchmark using various options. The signature of a version (standard node
    count) is obtained using all defaults. `bench` is currently `bench 16 1 13 default depth mixed`.

  * #### compiler
    Give information about the compiler and environment used for building a binary.

  * #### d
    Display the current position, with ascii art and fen.

  * #### eval
    Return the evaluation of the current position.

  * #### export_net [filename]
    Exports the currently loaded network to a file.
    If the currently loaded network is the embedded network and the filename
    is not specified then the network is saved to the file matching the name
    of the embedded network, as defined in evaluate.h.
    If the currently loaded network is not the embedded network (some net set
    through the UCI setoption) then the filename parameter is required and the
    network is saved into that file.

  * #### flip
    Flips the side to move.


## A note on classical evaluation versus NNUE evaluation

Both approaches assign a value to a position that is used in alpha-beta (PVS) search
to find the best move. The classical evaluation computes this value as a function
of various chess concepts, handcrafted by experts, tested and tuned using fishtest.
The NNUE evaluation computes this value with a neural network based on basic
inputs (e.g. piece positions only). The network is optimized and trained
on the evaluations of millions of positions at moderate search depth.

The NNUE evaluation was first introduced in shogi, and ported to Stockfish afterward.
It can be evaluated efficiently on CPUs, and exploits the fact that only parts
of the neural network need to be updated after a typical chess move.
[The nodchip repository](https://github.com/nodchip/Stockfish) provides additional
tools to train and develop the NNUE networks. On CPUs supporting modern vector instructions
(avx2 and similar), the NNUE evaluation results in much stronger playing strength, even
if the nodes per second computed by the engine is somewhat lower (roughly 80% of nps
is typical).

Notes:

1) the NNUE evaluation depends on the Stockfish binary and the network parameter
file (see the EvalFile UCI option). Not every parameter file is compatible with a given
Stockfish binary, but the default value of the EvalFile UCI option is the name of a network
that is guaranteed to be compatible with that binary.

2) to use the NNUE evaluation, the additional data file with neural network parameters
needs to be available. Normally, this file is already embedded in the binary or it
can be downloaded. The filename for the default (recommended) net can be found as the default
value of the `EvalFile` UCI option, with the format `nn-[SHA256 first 12 digits].nnue`
(for instance, `nn-c157e0a5755b.nnue`). This file can be downloaded from
```
https://tests.stockfishchess.org/api/nn/[filename]
```
replacing `[filename]` as needed.

## What to expect from the Syzygy tablebases?

If the engine is searching a position that is not in the tablebases (e.g.
a position with 8 pieces), it will access the tablebases during the search.
If the engine reports a very large score (typically 153.xx), this means
it has found a winning line into a tablebase position.

If the engine is given a position to search that is in the tablebases, it
will use the tablebases at the beginning of the search to preselect all
good moves, i.e. all moves that preserve the win or preserve the draw while
taking into account the 50-move rule.
It will then perform a search only on those moves. **The engine will not move
immediately**, unless there is only a single good move. **The engine likely
will not report a mate score, even if the position is known to be won.**

It is therefore clear that this behaviour is not identical to what one might
be used to with Nalimov tablebases. There are technical reasons for this
difference, the main technical reason being that Nalimov tablebases use the
DTM metric (distance-to-mate), while the Syzygy tablebases use a variation of the
DTZ metric (distance-to-zero, zero meaning any move that resets the 50-move
counter). This special metric is one of the reasons that the Syzygy tablebases are
more compact than Nalimov tablebases, while still storing all information
needed for optimal play and in addition being able to take into account
the 50-move rule.

## Large Pages

Stockfish supports large pages on Linux and Windows. Large pages make
the hash access more efficient, improving the engine speed, especially
on large hash sizes. Typical increases are 5..10% in terms of nodes per
second, but speed increases up to 30% have been measured. The support is
automatic. Stockfish attempts to use large pages when available and
will fall back to regular memory allocation when this is not the case.

### Support on Linux

Large page support on Linux is obtained by the Linux kernel
transparent huge pages functionality. Typically, transparent huge pages
are already enabled, and no configuration is needed.

### Support on Windows

The use of large pages requires "Lock Pages in Memory" privilege. See
[Enable the Lock Pages in Memory Option (Windows)](https://docs.microsoft.com/en-us/sql/database-engine/configure-windows/enable-the-lock-pages-in-memory-option-windows)
on how to enable this privilege, then run [RAMMap](https://docs.microsoft.com/en-us/sysinternals/downloads/rammap)
to double-check that large pages are used. We suggest that you reboot
your computer after you have enabled large pages, because long Windows
sessions suffer from memory fragmentation, which may prevent Stockfish
from getting large pages: a fresh session is better in this regard.

## Compiling Stockfish yourself from the sources

Stockfish has support for 32 or 64-bit CPUs, certain hardware
instructions, big-endian machines such as Power PC, and other platforms.

On Unix-like systems, it should be easy to compile Stockfish
directly from the source code with the included Makefile in the folder
`src`. In general it is recommended to run `make help` to see a list of make
targets with corresponding descriptions.

```
    cd src
    make help
    make net
    make build ARCH=x86-64-modern
```

When not using the Makefile to compile (for instance, with Microsoft MSVC) you
need to manually set/unset some switches in the compiler command line; see
file *types.h* for a quick reference.

When reporting an issue or a bug, please tell us which Stockfish version
and which compiler you used to create your executable. This information
can be found by typing the following command in a console:

```
    ./stockfish compiler
```

## Understanding the code base and participating in the project

Stockfish's improvement over the last decade has been a great community
effort. There are a few ways to help contribute to its growth.

### Donating hardware

Improving Stockfish requires a massive amount of testing. You can donate
your hardware resources by installing the [Fishtest Worker](https://github.com/glinscott/fishtest/wiki/Running-the-worker:-overview)
and view the current tests on [Fishtest](https://tests.stockfishchess.org/tests).

### Improving the code

If you want to help improve the code, there are several valuable resources:

* [In this wiki,](https://www.chessprogramming.org) many techniques used in
Stockfish are explained with a lot of background information.

* [The section on Stockfish](https://www.chessprogramming.org/Stockfish)
describes many features and techniques used by Stockfish. However, it is
generic rather than being focused on Stockfish's precise implementation.
Nevertheless, a helpful resource.

* The latest source can always be found on [GitHub](https://github.com/official-stockfish/Stockfish).
Discussions about Stockfish take place these days mainly in the [FishCooking](https://groups.google.com/forum/#!forum/fishcooking)
group and on the [Stockfish Discord channel](https://discord.gg/nv8gDtt).
The engine testing is done on [Fishtest](https://tests.stockfishchess.org/tests).
If you want to help improve Stockfish, please read this [guideline](https://github.com/glinscott/fishtest/wiki/Creating-my-first-test)
first, where the basics of Stockfish development are explained.


## Terms of use

Stockfish is free, and distributed under the **GNU General Public License version 3**
(GPL v3). Essentially, this means you are free to do almost exactly
what you want with the program, including distributing it among your
friends, making it available for download from your website, selling
it (either by itself or as part of some bigger software package), or
using it as the starting point for a software project of your own.

The only real limitation is that whenever you distribute Stockfish in
some way, you MUST always include the full source code, or a pointer
to where the source code can be found, to generate the exact binary
you are distributing. If you make any changes to the source code,
these changes must also be made available under the GPL.

For full details, read the copy of the GPL v3 found in the file named
[*Copying.txt*](https://github.com/official-stockfish/Stockfish/blob/master/Copying.txt).
>>>>>>> 42b1d85d
<|MERGE_RESOLUTION|>--- conflicted
+++ resolved
@@ -1,437 +1,14 @@
 # bookgen
-EPD opening book generator based on [Fairy-Stockfish](https://github.com/ianfab/Fairy-Stockfish).
+EPD opening book generator based on [Fairy-Stockfish](https://github.com/fairy-stockfish/Fairy-Stockfish).
 
 Bookgen extends Fairy-Stockfish by the possibility of automatically generating opening books for all supported chess variants, including Chess, Xiangqi, Shogi, Crazyhouse, Antichess, Atomic, etc.
 
-Several methods for generation and filtering of positions in FEN format are supported to adapt the book to specific requirements. The generation can be based on perft and multipv searches. The filtering supports a variety of options to define the criteria for evaluation of positions to be included. The output format is EPD. See the [Wiki](https://github.com/ianfab/bookgen/wiki) for documentation and usage examples.
+Several methods for generation and filtering of positions in FEN format are supported to adapt the book to specific requirements. The generation can be based on perft and multipv searches. The filtering supports a variety of options to define the criteria for evaluation of positions to be included. The output format is EPD. See the [Wiki](https://github.com/fairy-stockfish/bookgen/wiki) for documentation and usage examples.
 
-Built binaries for Windows and Linux can be downloaded from the [releases](https://github.com/ianfab/bookgen/releases). Development versions can be downloaded from the [release workflow](https://github.com/ianfab/bookgen/actions/workflows/release.yml) (requires logging in to github).
+Built binaries for Windows and Linux can be downloaded from the [releases](https://github.com/fairy-stockfish/bookgen/releases). Development versions can be downloaded from the [release workflow](https://github.com/fairy-stockfish/bookgen/actions/workflows/release.yml) (requires logging in to github).
 
-Instead of downloading it, you can also use the [online book generator](https://bookgen-wasm.vercel.app) ([code](https://github.com/ianfab/bookgen-wasm)), which uses the [WebAssembly port](https://github.com/ianfab/fairy-stockfish.wasm/tree/bookgen).
+Instead of downloading it, you can also use the [online book generator](https://bookgen-wasm.vercel.app) ([code](https://github.com/ianfab/bookgen-wasm)), which uses the [WebAssembly port](https://github.com/fairy-stockfish/fairy-stockfish.wasm/tree/bookgen).
 
-There are separate (older) versions based on specialized variant forks, such as [official Stockfish](https://github.com/ianfab/bookgen/tree/official-stockfish), [multi-variant Stockfish](https://github.com/ianfab/bookgen/tree/multivariant), [Seirawan-Stockfish](https://github.com/ianfab/bookgen/tree/seirawan), [Shatranj-Stockfish](https://github.com/ianfab/bookgen/tree/shatranj), and [Makruk-Stockfish](https://github.com/ianfab/bookgen/tree/makruk) that can be found on the respective branches, but the Fairy-Stockfish based version supports all of these variants as well.
+There are separate (older) versions based on specialized variant forks, such as [official Stockfish](https://github.com/fairy-stockfish/bookgen/tree/official-stockfish), [multi-variant Stockfish](https://github.com/fairy-stockfish/bookgen/tree/multivariant), [Seirawan-Stockfish](https://github.com/fairy-stockfish/bookgen/tree/seirawan), [Shatranj-Stockfish](https://github.com/fairy-stockfish/bookgen/tree/shatranj), and [Makruk-Stockfish](https://github.com/fairy-stockfish/bookgen/tree/makruk) that can be found on the respective branches, but the Fairy-Stockfish based version supports all of these variants as well.
 
-<<<<<<< HEAD
-Also see the [Fairy-Stockfish](https://github.com/ianfab/Fairy-Stockfish) repository for more info.
-=======
-If you want to preview the functionality of Fairy-Stockfish before downloading, you can try it out on the [Fairy-Stockfish playground](https://fairyground.vercel.app/) in the browser.
-
-Optional NNUE evaluation parameter files to improve playing strength for many variants are in the [list of NNUE networks](https://fairy-stockfish.github.io/nnue/#current-best-nnue-networks).
-For the regional variants Xiangqi, Janggi, and Makruk [dedicated releases with built-in NNUE networks](https://github.com/fairy-stockfish/Fairy-Stockfish-NNUE) are available. See the [wiki](https://github.com/fairy-stockfish/Fairy-Stockfish/wiki/NNUE) for more details on NNUE.
-
-## Contributing
-
-If you like this project, please support its development via [patreon](https://www.patreon.com/ianfab) or [paypal](https://paypal.me/FairyStockfish), by [contributing CPU time](https://github.com/ianfab/fishtest/wiki) to the framework for testing of code improvements, or by [contributing to the code](https://github.com/fairy-stockfish/Fairy-Stockfish/wiki/Contributing) or documentation. An [introduction to the code base](https://github.com/fairy-stockfish/Fairy-Stockfish/wiki/Understanding-the-code) can be found in the wiki.
-
-## Supported games
-
-The games currently supported besides chess are listed below. Fairy-Stockfish can also play user-defined variants loaded via a variant configuration file, see the file [`src/variants.ini`](https://github.com/ianfab/Fairy-Stockfish/blob/master/src/variants.ini) and the [wiki](https://github.com/fairy-stockfish/Fairy-Stockfish/wiki/Variant-configuration).
-
-### Regional and historical games
-- [Xiangqi](https://en.wikipedia.org/wiki/Xiangqi), [Manchu](https://en.wikipedia.org/wiki/Manchu_chess), [Minixiangqi](http://mlwi.magix.net/bg/minixiangqi.htm), [Supply chess](https://en.wikipedia.org/wiki/Xiangqi#Variations)
-- [Shogi](https://en.wikipedia.org/wiki/Shogi), [Shogi variants](https://github.com/fairy-stockfish/Fairy-Stockfish#shogi-variants)
-- [Janggi](https://en.wikipedia.org/wiki/Janggi)
-- [Makruk](https://en.wikipedia.org/wiki/Makruk), [ASEAN](http://hgm.nubati.net/rules/ASEAN.html), Makpong, Ai-Wok
-- [Ouk Chatrang](https://en.wikipedia.org/wiki/Makruk#Cambodian_chess), [Kar Ouk](https://en.wikipedia.org/wiki/Makruk#Cambodian_chess)
-- [Sittuyin](https://en.wikipedia.org/wiki/Sittuyin)
-- [Shatar](https://en.wikipedia.org/wiki/Shatar), [Jeson Mor](https://en.wikipedia.org/wiki/Jeson_Mor)
-- [Shatranj](https://en.wikipedia.org/wiki/Shatranj), [Courier](https://en.wikipedia.org/wiki/Courier_chess)
-- [Raazuvaa](https://www.reddit.com/r/chess/comments/sj7y3n/raazuvaa_the_chess_of_the_maldives)
-
-### Chess variants
-- [Capablanca](https://en.wikipedia.org/wiki/Capablanca_Chess), [Janus](https://en.wikipedia.org/wiki/Janus_Chess), [Modern](https://en.wikipedia.org/wiki/Modern_Chess_(chess_variant)), [Chancellor](https://en.wikipedia.org/wiki/Chancellor_Chess), [Embassy](https://en.wikipedia.org/wiki/Embassy_Chess), [Gothic](https://www.chessvariants.com/large.dir/gothicchess.html), [Capablanca random chess](https://en.wikipedia.org/wiki/Capablanca_Random_Chess)
-- [Grand](https://en.wikipedia.org/wiki/Grand_Chess), [Shako](https://www.chessvariants.com/large.dir/shako.html), [Centaur](https://www.chessvariants.com/large.dir/contest/royalcourt.html), [Tencubed](https://www.chessvariants.com/contests/10/tencubedchess.html), [Opulent](https://www.chessvariants.com/rules/opulent-chess)
-- [Chess960](https://en.wikipedia.org/wiki/Chess960), [Placement/Pre-Chess](https://www.chessvariants.com/link/placement-chess)
-- [Crazyhouse](https://en.wikipedia.org/wiki/Crazyhouse), [Loop](https://en.wikipedia.org/wiki/Crazyhouse#Variations), [Chessgi](https://en.wikipedia.org/wiki/Crazyhouse#Variations), [Pocket Knight](http://www.chessvariants.com/other.dir/pocket.html), Capablanca-Crazyhouse
-- [Bughouse](https://en.wikipedia.org/wiki/Bughouse_chess), [Koedem](http://schachclub-oetigheim.de/wp-content/uploads/2016/04/Koedem-rules.pdf)
-- [Seirawan](https://en.wikipedia.org/wiki/Seirawan_chess), Seirawan-Crazyhouse, [Dragon Chess](https://www.edami.com/dragonchess/)
-- [Amazon](https://www.chessvariants.com/diffmove.dir/amazone.html), [Chigorin](https://www.chessvariants.com/diffsetup.dir/chigorin.html), [Almost chess](https://en.wikipedia.org/wiki/Almost_Chess)
-- [Hoppel-Poppel](http://www.chessvariants.com/diffmove.dir/hoppel-poppel.html), New Zealand
-- [Antichess](https://lichess.org/variant/antichess), [Giveaway](http://www.chessvariants.com/diffobjective.dir/giveaway.old.html), [Suicide](https://www.freechess.org/Help/HelpFiles/suicide_chess.html), [Losers](https://www.chessclub.com/help/Wild17), [Codrus](http://www.binnewirtz.com/Schlagschach1.htm)
-- [Extinction](https://en.wikipedia.org/wiki/Extinction_chess), [Kinglet](https://en.wikipedia.org/wiki/V._R._Parton#Kinglet_chess), Three Kings, [Coregal](https://www.chessvariants.com/winning.dir/coregal.html)
-- [King of the Hill](https://en.wikipedia.org/wiki/King_of_the_Hill_(chess)), [Racing Kings](https://en.wikipedia.org/wiki/V._R._Parton#Racing_Kings)
-- [Three-check](https://en.wikipedia.org/wiki/Three-check_chess), Five-check
-- [Los Alamos](https://en.wikipedia.org/wiki/Los_Alamos_chess), [Gardner's Minichess](https://en.wikipedia.org/wiki/Minichess#5%C3%975_chess)
-- [Atomic](https://en.wikipedia.org/wiki/Atomic_chess)
-- [Horde](https://en.wikipedia.org/wiki/Dunsany%27s_Chess#Horde_Chess), [Maharajah and the Sepoys](https://en.wikipedia.org/wiki/Maharajah_and_the_Sepoys)
-- [Knightmate](https://www.chessvariants.com/diffobjective.dir/knightmate.html), [Nightrider](https://en.wikipedia.org/wiki/Nightrider_(chess)), [Grasshopper](https://en.wikipedia.org/wiki/Grasshopper_chess)
-- [Duck chess](https://duckchess.com/), [Omicron](http://www.eglebbk.dds.nl/program/chess-omicron.html), [Gustav III](https://www.chessvariants.com/play/gustav-iiis-chess)
-- [Berolina Chess](https://en.wikipedia.org/wiki/Berolina_pawn#Berolina_chess), [Pawn-Sideways](https://arxiv.org/abs/2009.04374), [Pawn-Back](https://arxiv.org/abs/2009.04374), [Torpedo](https://arxiv.org/abs/2009.04374), [Legan Chess](https://en.wikipedia.org/wiki/Legan_chess)
-- [Spartan Chess](https://www.chessvariants.com/rules/spartan-chess)
-- [Wolf Chess](https://en.wikipedia.org/wiki/Wolf_chess)
-- [Troitzky Chess](https://www.chessvariants.com/play/troitzky-chess)
-
-### Shogi variants
-- [Minishogi](https://en.wikipedia.org/wiki/Minishogi), [EuroShogi](https://en.wikipedia.org/wiki/EuroShogi), [Judkins shogi](https://en.wikipedia.org/wiki/Judkins_shogi)
-- [Kyoto shogi](https://en.wikipedia.org/wiki/Kyoto_shogi), [Microshogi](https://en.wikipedia.org/wiki/Micro_shogi)
-- [Dobutsu shogi](https://en.wikipedia.org/wiki/Dōbutsu_shōgi), [Goro goro shogi](https://en.wikipedia.org/wiki/D%C5%8Dbutsu_sh%C5%8Dgi#Variation)
-- [Tori shogi](https://en.wikipedia.org/wiki/Tori_shogi)
-- [Yari shogi](https://en.wikipedia.org/wiki/Yari_shogi)
-- [Okisaki shogi](https://en.wikipedia.org/wiki/Okisaki_shogi)
-- [Sho shogi](https://en.wikipedia.org/wiki/Sho_shogi)
-
-### Related games
-- [Amazons](https://en.wikipedia.org/wiki/Game_of_the_Amazons)
-- [Ataxx](https://en.wikipedia.org/wiki/Ataxx)
-- [Breakthrough](https://en.wikipedia.org/wiki/Breakthrough_(board_game))
-- [Clobber](https://en.wikipedia.org/wiki/Clobber)
-- [Cfour](https://en.wikipedia.org/wiki/Connect_Four), [Tic-tac-toe](https://en.wikipedia.org/wiki/Tic-tac-toe)
-- [Five Field Kono](https://en.wikipedia.org/wiki/Five_Field_Kono)
-- [Flipersi](https://en.wikipedia.org/wiki/Reversi), [Flipello](https://en.wikipedia.org/wiki/Reversi#Othello)
-- [Fox and Hounds](https://boardgamegeek.com/boardgame/148180/fox-and-hounds)
-- [Isolation](https://boardgamegeek.com/boardgame/1875/isolation)
-- [Joust](https://www.chessvariants.com/programs.dir/joust.html)
-- [Snailtrail](https://boardgamegeek.com/boardgame/37135/snailtrail)
-
-
-## Help
-
-See the [Fairy-Stockfish Wiki](https://github.com/fairy-stockfish/Fairy-Stockfish/wiki) for more info, or if the required information is not available, open an [issue](https://github.com/fairy-stockfish/Fairy-Stockfish/issues) or join our [discord server](https://discord.gg/FYUGgmCFB4).
-
-## Bindings
-
-Besides the C++ engine, this project also includes bindings for other programming languages in order to be able to use it as a library for chess variants. They support move, SAN, and FEN generation, as well as checking of game end conditions for all variants supported by Fairy-Stockfish. Since the bindings are using the C++ code, they are very performant compared to libraries directly written in the respective target language.
-
-### Python
-
-The python binding [pyffish](https://pypi.org/project/pyffish/) contributed by [@gbtami](https://github.com/gbtami) is implemented in [pyffish.cpp](https://github.com/fairy-stockfish/Fairy-Stockfish/blob/master/src/pyffish.cpp). It is e.g. used in the backend for the [pychess server](https://github.com/gbtami/pychess-variants).
-
-### Javascript
-
-The javascript binding [ffish.js](https://www.npmjs.com/package/ffish) contributed by [@QueensGambit](https://github.com/QueensGambit) is implemented in [ffishjs.cpp](https://github.com/fairy-stockfish/Fairy-Stockfish/blob/master/src/ffishjs.cpp). The compilation/binding to javascript is done using emscripten, see the [readme](https://github.com/fairy-stockfish/Fairy-Stockfish/tree/master/tests/js).
-
-## Ports
-
-### WebAssembly
-
-For in-browser use a [port of Fairy-Stockfish to WebAssembly](https://github.com/fairy-stockfish/fairy-stockfish.wasm) is available at [npm](https://www.npmjs.com/package/fairy-stockfish-nnue.wasm). It is e.g. used for local analysis on [pychess.org](https://www.pychess.org/analysis/chess). Also see the [Fairy-Stockfish WASM demo](https://github.com/ianfab/fairy-stockfish-nnue-wasm-demo) available at https://fairy-stockfish-nnue-wasm.vercel.app/.
-
-# Stockfish
-## Overview
-
-[![Build Status](https://github.com/official-stockfish/Stockfish/actions/workflows/stockfish.yml/badge.svg)](https://github.com/official-stockfish/Stockfish/actions)
-[![Build Status](https://ci.appveyor.com/api/projects/status/github/official-stockfish/Stockfish?branch=master&svg=true)](https://ci.appveyor.com/project/mcostalba/stockfish/branch/master)
-
-[Stockfish](https://stockfishchess.org) is a free, powerful UCI chess engine
-derived from Glaurung 2.1. Stockfish is not a complete chess program and requires a
-UCI-compatible graphical user interface (GUI) (e.g. XBoard with PolyGlot, Scid,
-Cute Chess, eboard, Arena, Sigma Chess, Shredder, Chess Partner or Fritz) in order
-to be used comfortably. Read the documentation for your GUI of choice for information
-about how to use Stockfish with it.
-
-The Stockfish engine features two evaluation functions for chess, the classical
-evaluation based on handcrafted terms, and the NNUE evaluation based on efficiently
-updatable neural networks. The classical evaluation runs efficiently on almost all
-CPU architectures, while the NNUE evaluation benefits from the vector
-intrinsics available on most CPUs (sse2, avx2, neon, or similar).
-
-
-## Files
-
-This distribution of Stockfish consists of the following files:
-
-  * [Readme.md](https://github.com/official-stockfish/Stockfish/blob/master/README.md), the file you are currently reading.
-
-  * [Copying.txt](https://github.com/official-stockfish/Stockfish/blob/master/Copying.txt), a text file containing the GNU General Public License version 3.
-
-  * [AUTHORS](https://github.com/official-stockfish/Stockfish/blob/master/AUTHORS), a text file with the list of authors for the project
-
-  * [src](https://github.com/official-stockfish/Stockfish/tree/master/src), a subdirectory containing the full source code, including a Makefile
-    that can be used to compile Stockfish on Unix-like systems.
-
-  * a file with the .nnue extension, storing the neural network for the NNUE
-    evaluation. Binary distributions will have this file embedded.
-
-## The UCI protocol and available options
-
-The Universal Chess Interface (UCI) is a standard protocol used to communicate with
-a chess engine, and is the recommended way to do so for typical graphical user interfaces
-(GUI) or chess tools. Stockfish implements the majority of it options as described
-in [the UCI protocol](https://www.shredderchess.com/download/div/uci.zip).
-
-Developers can see the default values for UCI options available in Stockfish by typing
-`./stockfish uci` in a terminal, but the majority of users will typically see them and
-change them via a chess GUI. This is a list of available UCI options in Stockfish:
-
-  * #### Threads
-    The number of CPU threads used for searching a position. For best performance, set
-    this equal to the number of CPU cores available.
-
-  * #### Hash
-    The size of the hash table in MB. It is recommended to set Hash after setting Threads.
-
-  * #### Clear Hash
-    Clear the hash table.
-
-  * #### Ponder
-    Let Stockfish ponder its next move while the opponent is thinking.
-
-  * #### MultiPV
-    Output the N best lines (principal variations, PVs) when searching.
-    Leave at 1 for best performance.
-
-  * #### Use NNUE
-    Toggle between the NNUE and classical evaluation functions. If set to "true",
-    the network parameters must be available to load from file (see also EvalFile),
-    if they are not embedded in the binary.
-
-  * #### EvalFile
-    The name of the file of the NNUE evaluation parameters. Depending on the GUI the
-    filename might have to include the full path to the folder/directory that contains the file.
-    Other locations, such as the directory that contains the binary and the working directory,
-    are also searched.
-
-  * #### UCI_AnalyseMode
-    An option handled by your GUI.
-
-  * #### UCI_Chess960
-    An option handled by your GUI. If true, Stockfish will play Chess960.
-
-  * #### UCI_ShowWDL
-    If enabled, show approximate WDL statistics as part of the engine output.
-    These WDL numbers model expected game outcomes for a given evaluation and
-    game ply for engine self-play at fishtest LTC conditions (60+0.6s per game).
-
-  * #### UCI_LimitStrength
-    Enable weaker play aiming for an Elo rating as set by UCI_Elo. This option overrides Skill Level.
-
-  * #### UCI_Elo
-    If enabled by UCI_LimitStrength, aim for an engine strength of the given Elo.
-    This Elo rating has been calibrated at a time control of 60s+0.6s and anchored to CCRL 40/4.
-
-  * #### Skill Level
-    Lower the Skill Level in order to make Stockfish play weaker (see also UCI_LimitStrength).
-    Internally, MultiPV is enabled, and with a certain probability depending on the Skill Level a
-    weaker move will be played.
-
-  * #### SyzygyPath
-    Path to the folders/directories storing the Syzygy tablebase files. Multiple
-    directories are to be separated by ";" on Windows and by ":" on Unix-based
-    operating systems. Do not use spaces around the ";" or ":".
-
-    Example: `C:\tablebases\wdl345;C:\tablebases\wdl6;D:\tablebases\dtz345;D:\tablebases\dtz6`
-
-    It is recommended to store .rtbw files on an SSD. There is no loss in storing
-    the .rtbz files on a regular HD. It is recommended to verify all md5 checksums
-    of the downloaded tablebase files (`md5sum -c checksum.md5`) as corruption will
-    lead to engine crashes.
-
-  * #### SyzygyProbeDepth
-    Minimum remaining search depth for which a position is probed. Set this option
-    to a higher value to probe less aggressively if you experience too much slowdown
-    (in terms of nps) due to tablebase probing.
-
-  * #### Syzygy50MoveRule
-    Disable to let fifty-move rule draws detected by Syzygy tablebase probes count
-    as wins or losses. This is useful for ICCF correspondence games.
-
-  * #### SyzygyProbeLimit
-    Limit Syzygy tablebase probing to positions with at most this many pieces left
-    (including kings and pawns).
-
-  * #### Move Overhead
-    Assume a time delay of x ms due to network and GUI overheads. This is useful to
-    avoid losses on time in those cases.
-
-  * #### Slow Mover
-    Lower values will make Stockfish take less time in games, higher values will
-    make it think longer.
-
-  * #### nodestime
-    Tells the engine to use nodes searched instead of wall time to account for
-    elapsed time. Useful for engine testing.
-
-  * #### Debug Log File
-    Write all communication to and from the engine into a text file.
-
-For developers the following non-standard commands might be of interest, mainly useful for debugging:
-
-  * #### bench *ttSize threads limit fenFile limitType evalType*
-    Performs a standard benchmark using various options. The signature of a version (standard node
-    count) is obtained using all defaults. `bench` is currently `bench 16 1 13 default depth mixed`.
-
-  * #### compiler
-    Give information about the compiler and environment used for building a binary.
-
-  * #### d
-    Display the current position, with ascii art and fen.
-
-  * #### eval
-    Return the evaluation of the current position.
-
-  * #### export_net [filename]
-    Exports the currently loaded network to a file.
-    If the currently loaded network is the embedded network and the filename
-    is not specified then the network is saved to the file matching the name
-    of the embedded network, as defined in evaluate.h.
-    If the currently loaded network is not the embedded network (some net set
-    through the UCI setoption) then the filename parameter is required and the
-    network is saved into that file.
-
-  * #### flip
-    Flips the side to move.
-
-
-## A note on classical evaluation versus NNUE evaluation
-
-Both approaches assign a value to a position that is used in alpha-beta (PVS) search
-to find the best move. The classical evaluation computes this value as a function
-of various chess concepts, handcrafted by experts, tested and tuned using fishtest.
-The NNUE evaluation computes this value with a neural network based on basic
-inputs (e.g. piece positions only). The network is optimized and trained
-on the evaluations of millions of positions at moderate search depth.
-
-The NNUE evaluation was first introduced in shogi, and ported to Stockfish afterward.
-It can be evaluated efficiently on CPUs, and exploits the fact that only parts
-of the neural network need to be updated after a typical chess move.
-[The nodchip repository](https://github.com/nodchip/Stockfish) provides additional
-tools to train and develop the NNUE networks. On CPUs supporting modern vector instructions
-(avx2 and similar), the NNUE evaluation results in much stronger playing strength, even
-if the nodes per second computed by the engine is somewhat lower (roughly 80% of nps
-is typical).
-
-Notes:
-
-1) the NNUE evaluation depends on the Stockfish binary and the network parameter
-file (see the EvalFile UCI option). Not every parameter file is compatible with a given
-Stockfish binary, but the default value of the EvalFile UCI option is the name of a network
-that is guaranteed to be compatible with that binary.
-
-2) to use the NNUE evaluation, the additional data file with neural network parameters
-needs to be available. Normally, this file is already embedded in the binary or it
-can be downloaded. The filename for the default (recommended) net can be found as the default
-value of the `EvalFile` UCI option, with the format `nn-[SHA256 first 12 digits].nnue`
-(for instance, `nn-c157e0a5755b.nnue`). This file can be downloaded from
-```
-https://tests.stockfishchess.org/api/nn/[filename]
-```
-replacing `[filename]` as needed.
-
-## What to expect from the Syzygy tablebases?
-
-If the engine is searching a position that is not in the tablebases (e.g.
-a position with 8 pieces), it will access the tablebases during the search.
-If the engine reports a very large score (typically 153.xx), this means
-it has found a winning line into a tablebase position.
-
-If the engine is given a position to search that is in the tablebases, it
-will use the tablebases at the beginning of the search to preselect all
-good moves, i.e. all moves that preserve the win or preserve the draw while
-taking into account the 50-move rule.
-It will then perform a search only on those moves. **The engine will not move
-immediately**, unless there is only a single good move. **The engine likely
-will not report a mate score, even if the position is known to be won.**
-
-It is therefore clear that this behaviour is not identical to what one might
-be used to with Nalimov tablebases. There are technical reasons for this
-difference, the main technical reason being that Nalimov tablebases use the
-DTM metric (distance-to-mate), while the Syzygy tablebases use a variation of the
-DTZ metric (distance-to-zero, zero meaning any move that resets the 50-move
-counter). This special metric is one of the reasons that the Syzygy tablebases are
-more compact than Nalimov tablebases, while still storing all information
-needed for optimal play and in addition being able to take into account
-the 50-move rule.
-
-## Large Pages
-
-Stockfish supports large pages on Linux and Windows. Large pages make
-the hash access more efficient, improving the engine speed, especially
-on large hash sizes. Typical increases are 5..10% in terms of nodes per
-second, but speed increases up to 30% have been measured. The support is
-automatic. Stockfish attempts to use large pages when available and
-will fall back to regular memory allocation when this is not the case.
-
-### Support on Linux
-
-Large page support on Linux is obtained by the Linux kernel
-transparent huge pages functionality. Typically, transparent huge pages
-are already enabled, and no configuration is needed.
-
-### Support on Windows
-
-The use of large pages requires "Lock Pages in Memory" privilege. See
-[Enable the Lock Pages in Memory Option (Windows)](https://docs.microsoft.com/en-us/sql/database-engine/configure-windows/enable-the-lock-pages-in-memory-option-windows)
-on how to enable this privilege, then run [RAMMap](https://docs.microsoft.com/en-us/sysinternals/downloads/rammap)
-to double-check that large pages are used. We suggest that you reboot
-your computer after you have enabled large pages, because long Windows
-sessions suffer from memory fragmentation, which may prevent Stockfish
-from getting large pages: a fresh session is better in this regard.
-
-## Compiling Stockfish yourself from the sources
-
-Stockfish has support for 32 or 64-bit CPUs, certain hardware
-instructions, big-endian machines such as Power PC, and other platforms.
-
-On Unix-like systems, it should be easy to compile Stockfish
-directly from the source code with the included Makefile in the folder
-`src`. In general it is recommended to run `make help` to see a list of make
-targets with corresponding descriptions.
-
-```
-    cd src
-    make help
-    make net
-    make build ARCH=x86-64-modern
-```
-
-When not using the Makefile to compile (for instance, with Microsoft MSVC) you
-need to manually set/unset some switches in the compiler command line; see
-file *types.h* for a quick reference.
-
-When reporting an issue or a bug, please tell us which Stockfish version
-and which compiler you used to create your executable. This information
-can be found by typing the following command in a console:
-
-```
-    ./stockfish compiler
-```
-
-## Understanding the code base and participating in the project
-
-Stockfish's improvement over the last decade has been a great community
-effort. There are a few ways to help contribute to its growth.
-
-### Donating hardware
-
-Improving Stockfish requires a massive amount of testing. You can donate
-your hardware resources by installing the [Fishtest Worker](https://github.com/glinscott/fishtest/wiki/Running-the-worker:-overview)
-and view the current tests on [Fishtest](https://tests.stockfishchess.org/tests).
-
-### Improving the code
-
-If you want to help improve the code, there are several valuable resources:
-
-* [In this wiki,](https://www.chessprogramming.org) many techniques used in
-Stockfish are explained with a lot of background information.
-
-* [The section on Stockfish](https://www.chessprogramming.org/Stockfish)
-describes many features and techniques used by Stockfish. However, it is
-generic rather than being focused on Stockfish's precise implementation.
-Nevertheless, a helpful resource.
-
-* The latest source can always be found on [GitHub](https://github.com/official-stockfish/Stockfish).
-Discussions about Stockfish take place these days mainly in the [FishCooking](https://groups.google.com/forum/#!forum/fishcooking)
-group and on the [Stockfish Discord channel](https://discord.gg/nv8gDtt).
-The engine testing is done on [Fishtest](https://tests.stockfishchess.org/tests).
-If you want to help improve Stockfish, please read this [guideline](https://github.com/glinscott/fishtest/wiki/Creating-my-first-test)
-first, where the basics of Stockfish development are explained.
-
-
-## Terms of use
-
-Stockfish is free, and distributed under the **GNU General Public License version 3**
-(GPL v3). Essentially, this means you are free to do almost exactly
-what you want with the program, including distributing it among your
-friends, making it available for download from your website, selling
-it (either by itself or as part of some bigger software package), or
-using it as the starting point for a software project of your own.
-
-The only real limitation is that whenever you distribute Stockfish in
-some way, you MUST always include the full source code, or a pointer
-to where the source code can be found, to generate the exact binary
-you are distributing. If you make any changes to the source code,
-these changes must also be made available under the GPL.
-
-For full details, read the copy of the GPL v3 found in the file named
-[*Copying.txt*](https://github.com/official-stockfish/Stockfish/blob/master/Copying.txt).
->>>>>>> 42b1d85d
+Also see the [Fairy-Stockfish](https://github.com/fairy-stockfish/Fairy-Stockfish) repository for more info.