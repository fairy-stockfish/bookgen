/*
  Stockfish, a UCI chess playing engine derived from Glaurung 2.1
  Copyright (C) 2004-2008 Tord Romstad (Glaurung author)
  Copyright (C) 2008-2015 Marco Costalba, Joona Kiiski, Tord Romstad
  Copyright (C) 2015-2020 Marco Costalba, Joona Kiiski, Gary Linscott, Tord Romstad

  Stockfish is free software: you can redistribute it and/or modify
  it under the terms of the GNU General Public License as published by
  the Free Software Foundation, either version 3 of the License, or
  (at your option) any later version.

  Stockfish is distributed in the hope that it will be useful,
  but WITHOUT ANY WARRANTY; without even the implied warranty of
  MERCHANTABILITY or FITNESS FOR A PARTICULAR PURPOSE.  See the
  GNU General Public License for more details.

  You should have received a copy of the GNU General Public License
  along with this program.  If not, see <http://www.gnu.org/licenses/>.
*/

#include <algorithm>
#include <cassert>
#include <cmath>
#include <cstring>   // For std::memset
#include <iostream>
#include <sstream>

#include "evaluate.h"
#include "misc.h"
#include "movegen.h"
#include "movepick.h"
#include "partner.h"
#include "position.h"
#include "search.h"
#include "thread.h"
#include "timeman.h"
#include "tt.h"
#include "uci.h"
#include "syzygy/tbprobe.h"

namespace Search {

  LimitsType Limits;
}

namespace Tablebases {

  int Cardinality;
  bool RootInTB;
  bool UseRule50;
  Depth ProbeDepth;
}

namespace TB = Tablebases;

using std::string;
using Eval::evaluate;
using namespace Search;

namespace {

  // Different node types, used as a template parameter
  enum NodeType { NonPV, PV };

  constexpr uint64_t TtHitAverageWindow     = 4096;
  constexpr uint64_t TtHitAverageResolution = 1024;

  // Razor and futility margins
  constexpr int RazorMargin = 531;
  Value futility_margin(Depth d, bool improving) {
    return Value(217 * (d - improving));
  }

  // Reductions lookup table, initialized at startup
  int Reductions[MAX_MOVES]; // [depth or moveNumber]

  Depth reduction(bool i, Depth d, int mn) {
    int r = Reductions[d] * Reductions[mn];
    return (r + 511) / 1024 + (!i && r > 1007);
  }

  constexpr int futility_move_count(bool improving, Depth depth) {
    return (4 + depth * depth) / (2 - improving);
  }

  // History and stats update bonus, based on depth
  int stat_bonus(Depth d) {
    return d > 15 ? -8 : 19 * d * d + 155 * d - 132;
  }

  // Add a small random component to draw evaluations to avoid 3fold-blindness
  Value value_draw(Thread* thisThread) {
    return VALUE_DRAW + Value(2 * (thisThread->nodes & 1) - 1);
  }

  // Skill structure is used to implement strength limit
  struct Skill {
    explicit Skill(int l) : level(l) {}
    bool enabled() const { return level < 20; }
    bool time_to_pick(Depth depth) const { return depth == 1 + std::max(level, 0); }
    Move pick_best(size_t multiPV);

    int level;
    Move best = MOVE_NONE;
  };

  // Breadcrumbs are used to mark nodes as being searched by a given thread
  struct Breadcrumb {
    std::atomic<Thread*> thread;
    std::atomic<Key> key;
  };
  std::array<Breadcrumb, 1024> breadcrumbs;

  // ThreadHolding structure keeps track of which thread left breadcrumbs at the given
  // node for potential reductions. A free node will be marked upon entering the moves
  // loop by the constructor, and unmarked upon leaving that loop by the destructor.
  struct ThreadHolding {
    explicit ThreadHolding(Thread* thisThread, Key posKey, int ply) {
       location = ply < 8 ? &breadcrumbs[posKey & (breadcrumbs.size() - 1)] : nullptr;
       otherThread = false;
       owning = false;
       if (location)
       {
          // See if another already marked this location, if not, mark it ourselves
          Thread* tmp = (*location).thread.load(std::memory_order_relaxed);
          if (tmp == nullptr)
          {
              (*location).thread.store(thisThread, std::memory_order_relaxed);
              (*location).key.store(posKey, std::memory_order_relaxed);
              owning = true;
          }
          else if (   tmp != thisThread
                   && (*location).key.load(std::memory_order_relaxed) == posKey)
              otherThread = true;
       }
    }

    ~ThreadHolding() {
       if (owning) // Free the marked location
           (*location).thread.store(nullptr, std::memory_order_relaxed);
    }

    bool marked() { return otherThread; }

    private:
    Breadcrumb* location;
    bool otherThread, owning;
  };

  template <NodeType NT>
  Value search(Position& pos, Stack* ss, Value alpha, Value beta, Depth depth, bool cutNode);

  template <NodeType NT>
  Value qsearch(Position& pos, Stack* ss, Value alpha, Value beta, Depth depth = 0);

  Value value_to_tt(Value v, int ply);
  Value value_from_tt(Value v, int ply, int r50c);
  void update_pv(Move* pv, Move move, Move* childPv);
  void update_continuation_histories(Stack* ss, Piece pc, Square to, int bonus);
  void update_quiet_stats(const Position& pos, Stack* ss, Move move, int bonus, int depth);
  void update_all_stats(const Position& pos, Stack* ss, Move bestMove, Value bestValue, Value beta, Square prevSq,
                        Move* quietsSearched, int quietCount, Move* capturesSearched, int captureCount, Depth depth);

  // perft() is our utility to verify move generation. All the leaf nodes up
  // to the given depth are generated and counted, and the sum is returned.
  template<bool Root>
  uint64_t perft(Position& pos, Depth depth) {

    StateInfo st;
    uint64_t cnt, nodes = 0;
    const bool leaf = (depth == 2);

    for (const auto& m : MoveList<LEGAL>(pos))
    {
        assert(pos.pseudo_legal(m));
        if (Root && depth <= 1)
            cnt = 1, nodes++;
        else
        {
            pos.do_move(m, st);
            cnt = leaf ? MoveList<LEGAL>(pos).size() : perft<false>(pos, depth - 1);
            nodes += cnt;
            pos.undo_move(m);
        }
        if (Root)
            sync_cout << UCI::move(pos, m) << ": " << cnt << sync_endl;
    }
    return nodes;
  }

} // namespace


/// Search::init() is called at startup to initialize various lookup tables

void Search::init() {

  for (int i = 1; i < MAX_MOVES; ++i)
      Reductions[i] = int((24.8 + std::log(Threads.size())) * std::log(i));
}


/// Search::clear() resets search state to its initial value

void Search::clear() {

  Threads.main()->wait_for_search_finished();

  Time.availableNodes = 0;
  TT.clear();
  Threads.clear();
  Tablebases::init(Options["SyzygyPath"]); // Free mapped files
}


/// MainThread::search() is started when the program receives the UCI 'go'
/// command. It searches from the root position and outputs the "bestmove".

void MainThread::search() {

  if (Limits.perft)
  {
      nodes = perft<true>(rootPos, Limits.perft);
      sync_cout << "\nNodes searched: " << nodes << "\n" << sync_endl;
      return;
  }

  Color us = rootPos.side_to_move();
  Time.init(rootPos, Limits, us, rootPos.game_ply());
  TT.new_search();

  if (rootMoves.empty() || (Options["Protocol"] == "xboard" && rootPos.is_optional_game_end()))
  {
      rootMoves.emplace_back(MOVE_NONE);
      Value variantResult;
      Value result =  rootPos.is_game_end(variantResult) ? variantResult
                    : rootPos.checkers()                 ? rootPos.checkmate_value()
                                                         : rootPos.stalemate_value();
      if (Options["Protocol"] == "xboard")
      {
          // rotate MOVE_NONE to front (for optional game end)
          std::rotate(rootMoves.rbegin(), rootMoves.rbegin() + 1, rootMoves.rend());
          sync_cout << (  result == VALUE_DRAW ? "1/2-1/2 {Draw}"
                        : (rootPos.side_to_move() == BLACK ? -result : result) == VALUE_MATE ? "1-0 {White wins}"
                        : "0-1 {Black wins}")
                    << sync_endl;
      }
      else
      sync_cout << "info depth 0 score "
                << UCI::value(result)
                << sync_endl;
  }
  else
  {
      for (Thread* th : Threads)
      {
          th->bestMoveChanges = 0;
          if (th != this)
              th->start_searching();
      }

      Thread::search(); // Let's start searching!
  }

  if (rootPos.two_boards() && !Threads.abort && Options["Protocol"] == "xboard")
  {
      while (!Threads.stop && (Partner.sitRequested || Partner.weDead) && Time.elapsed() < Limits.time[us] - 1000)
      {}
  }

  // When we reach the maximum depth, we can arrive here without a raise of
  // Threads.stop. However, if we are pondering or in an infinite search,
  // the UCI protocol states that we shouldn't print the best move before the
  // GUI sends a "stop" or "ponderhit" command. We therefore simply wait here
  // until the GUI sends one of those commands.

  while (!Threads.stop && (ponder || Limits.infinite))
  {} // Busy wait for a stop or a ponder reset

  // Stop the threads if not already stopped (also raise the stop if
  // "ponderhit" just reset Threads.ponder).
  Threads.stop = true;

  // Wait until all threads have finished
  for (Thread* th : Threads)
      if (th != this)
          th->wait_for_search_finished();

  // When playing in 'nodes as time' mode, subtract the searched nodes from
  // the available ones before exiting.
  if (Limits.npmsec)
      Time.availableNodes += Limits.inc[us] - Threads.nodes_searched();

  bestThread = this;

  // Check if there are threads with a better score than main thread
  if (    int(Options["MultiPV"]) == 1
      && !Limits.depth
      && !(Skill(Options["Skill Level"]).enabled() || int(Options["UCI_LimitStrength"]))
      &&  rootMoves[0].pv[0] != MOVE_NONE)
  {
      std::map<Move, int64_t> votes;
      Value minScore = this->rootMoves[0].score;

      // Find minimum score
      for (Thread* th: Threads)
          minScore = std::min(minScore, th->rootMoves[0].score);

      // Vote according to score and depth, and select the best thread
      for (Thread* th : Threads)
      {
          votes[th->rootMoves[0].pv[0]] +=
              (th->rootMoves[0].score - minScore + 14) * int(th->completedDepth);

          if (abs(bestThread->rootMoves[0].score) >= VALUE_TB_WIN_IN_MAX_PLY)
          {
              // Make sure we pick the shortest mate / TB conversion or stave off mate the longest
              if (th->rootMoves[0].score > bestThread->rootMoves[0].score)
                  bestThread = th;
          }
          else if (   th->rootMoves[0].score >= VALUE_TB_WIN_IN_MAX_PLY
                   || (   th->rootMoves[0].score > VALUE_TB_LOSS_IN_MAX_PLY
                       && votes[th->rootMoves[0].pv[0]] > votes[bestThread->rootMoves[0].pv[0]]))
              bestThread = th;
      }
  }

  bestPreviousScore = bestThread->rootMoves[0].score;

  // Send again PV info if we have a new best thread
  if (bestThread != this)
      sync_cout << UCI::pv(bestThread->rootPos, bestThread->completedDepth, -VALUE_INFINITE, VALUE_INFINITE) << sync_endl;

  if (Options["Protocol"] == "xboard")
  {
      // Send move only when not in analyze mode and not at game end
      if (!Options["UCI_AnalyseMode"] && rootMoves[0].pv[0] != MOVE_NONE && !Threads.abort.exchange(true))
          sync_cout << "move " << UCI::move(rootPos, bestThread->rootMoves[0].pv[0]) << sync_endl;
      return;
  }

  sync_cout << "bestmove " << UCI::move(rootPos, bestThread->rootMoves[0].pv[0]);

  if (bestThread->rootMoves[0].pv.size() > 1 || bestThread->rootMoves[0].extract_ponder_from_tt(rootPos))
      std::cout << " ponder " << UCI::move(rootPos, bestThread->rootMoves[0].pv[1]);

  std::cout << sync_endl;
}


/// Thread::search() is the main iterative deepening loop. It calls search()
/// repeatedly with increasing depth until the allocated thinking time has been
/// consumed, the user stops the search, or the maximum search depth is reached.

void Thread::search() {

  // To allow access to (ss-7) up to (ss+2), the stack must be oversized.
  // The former is needed to allow update_continuation_histories(ss-1, ...),
  // which accesses its argument at ss-6, also near the root.
  // The latter is needed for statScores and killer initialization.
  Stack stack[MAX_PLY+10], *ss = stack+7;
  Move  pv[MAX_PLY+1];
  Value bestValue, alpha, beta, delta;
  Move  lastBestMove = MOVE_NONE;
  Depth lastBestMoveDepth = 0;
  MainThread* mainThread = (this == Threads.main() ? Threads.main() : nullptr);
  double timeReduction = 1, totBestMoveChanges = 0;
  Color us = rootPos.side_to_move();
  int iterIdx = 0;

  std::memset(ss-7, 0, 10 * sizeof(Stack));
  for (int i = 7; i > 0; i--)
      (ss-i)->continuationHistory = &this->continuationHistory[0][0][NO_PIECE][0]; // Use as a sentinel

  ss->pv = pv;

  bestValue = delta = alpha = -VALUE_INFINITE;
  beta = VALUE_INFINITE;

  if (mainThread)
  {
      if (mainThread->bestPreviousScore == VALUE_INFINITE)
          for (int i = 0; i < 4; ++i)
              mainThread->iterValue[i] = VALUE_ZERO;
      else
          for (int i = 0; i < 4; ++i)
              mainThread->iterValue[i] = mainThread->bestPreviousScore;
  }

  std::copy(&lowPlyHistory[2][0], &lowPlyHistory.back().back() + 1, &lowPlyHistory[0][0]);
  std::fill(&lowPlyHistory[MAX_LPH - 2][0], &lowPlyHistory.back().back() + 1, 0);

  size_t multiPV = size_t(Options["MultiPV"]);

  // Pick integer skill levels, but non-deterministically round up or down
  // such that the average integer skill corresponds to the input floating point one.
  // UCI_Elo is converted to a suitable fractional skill level, using anchoring
  // to CCRL Elo (goldfish 1.13 = 2000) and a fit through Ordo derived Elo
  // for match (TC 60+0.6) results spanning a wide range of k values.
  PRNG rng(now());
  double floatLevel = Options["UCI_LimitStrength"] ?
                      Utility::clamp(std::pow((Options["UCI_Elo"] - 1346.6) / 143.4, 1 / 0.806), 0.0, 20.0) :
                        double(Options["Skill Level"]);
  int intLevel = int(floatLevel) +
                 ((floatLevel - int(floatLevel)) * 1024 > rng.rand<unsigned>() % 1024  ? 1 : 0);
  Skill skill(intLevel);

  // When playing with strength handicap enable MultiPV search that we will
  // use behind the scenes to retrieve a set of possible moves.
  if (skill.enabled())
      multiPV = std::max(multiPV, (size_t)4);

  multiPV = std::min(multiPV, rootMoves.size());
  ttHitAverage = TtHitAverageWindow * TtHitAverageResolution / 2;

  int ct = int(Options["Contempt"]) * PawnValueEg / 100; // From centipawns

  // In analysis mode, adjust contempt in accordance with user preference
  if (Limits.infinite || Options["UCI_AnalyseMode"])
      ct =  Options["Analysis Contempt"] == "Off"  ? 0
          : Options["Analysis Contempt"] == "Both" ? ct
          : Options["Analysis Contempt"] == "White" && us == BLACK ? -ct
          : Options["Analysis Contempt"] == "Black" && us == WHITE ? -ct
          : ct;

  // Evaluation score is from the white point of view
  contempt = (us == WHITE ?  make_score(ct, ct / 2)
                          : -make_score(ct, ct / 2));

  int searchAgainCounter = 0;

  // Iterative deepening loop until requested to stop or the target depth is reached
  while (   ++rootDepth < MAX_PLY
         && !Threads.stop
         && !(Limits.depth && mainThread && rootDepth > Limits.depth))
  {
      // Age out PV variability metric
      if (mainThread)
          totBestMoveChanges /= 2;

      // Save the last iteration's scores before first PV line is searched and
      // all the move scores except the (new) PV are set to -VALUE_INFINITE.
      for (RootMove& rm : rootMoves)
          rm.previousScore = rm.score;

      size_t pvFirst = 0;
      pvLast = 0;

      if (!Threads.increaseDepth)
         searchAgainCounter++;

      // MultiPV loop. We perform a full root search for each PV line
      for (pvIdx = 0; pvIdx < multiPV && !Threads.stop; ++pvIdx)
      {
          if (pvIdx == pvLast)
          {
              pvFirst = pvLast;
              for (pvLast++; pvLast < rootMoves.size(); pvLast++)
                  if (rootMoves[pvLast].tbRank != rootMoves[pvFirst].tbRank)
                      break;
          }

          // Reset UCI info selDepth for each depth and each PV line
          selDepth = 0;

          // Reset aspiration window starting size
          if (rootDepth >= 4)
          {
              Value prev = rootMoves[pvIdx].previousScore;
              delta = Value(21 * (1 + rootPos.captures_to_hand()));
              alpha = std::max(prev - delta,-VALUE_INFINITE);
              beta  = std::min(prev + delta, VALUE_INFINITE);

              // Adjust contempt based on root move's previousScore (dynamic contempt)
              int dct = ct + (102 - ct / 2) * prev / (abs(prev) + 157);

              contempt = (us == WHITE ?  make_score(dct, dct / 2)
                                      : -make_score(dct, dct / 2));
          }

          // Start with a small aspiration window and, in the case of a fail
          // high/low, re-search with a bigger window until we don't fail
          // high/low anymore.
          int failedHighCnt = 0;
          while (true)
          {
              Depth adjustedDepth = std::max(1, rootDepth - failedHighCnt - searchAgainCounter);
              bestValue = ::search<PV>(rootPos, ss, alpha, beta, adjustedDepth, false);

              // Bring the best move to the front. It is critical that sorting
              // is done with a stable algorithm because all the values but the
              // first and eventually the new best one are set to -VALUE_INFINITE
              // and we want to keep the same order for all the moves except the
              // new PV that goes to the front. Note that in case of MultiPV
              // search the already searched PV lines are preserved.
              std::stable_sort(rootMoves.begin() + pvIdx, rootMoves.begin() + pvLast);

              // If search has been stopped, we break immediately. Sorting is
              // safe because RootMoves is still valid, although it refers to
              // the previous iteration.
              if (Threads.stop)
                  break;

              // When failing high/low give some update (without cluttering
              // the UI) before a re-search.
              if (   mainThread
                  && multiPV == 1
                  && (bestValue <= alpha || bestValue >= beta)
                  && Time.elapsed() > 3000)
                  sync_cout << UCI::pv(rootPos, rootDepth, alpha, beta) << sync_endl;

              // In case of failing low/high increase aspiration window and
              // re-search, otherwise exit the loop.
              if (bestValue <= alpha)
              {
                  beta = (alpha + beta) / 2;
                  alpha = std::max(bestValue - delta, -VALUE_INFINITE);

                  failedHighCnt = 0;
                  if (mainThread)
                      mainThread->stopOnPonderhit = false;
              }
              else if (bestValue >= beta)
              {
                  beta = std::min(bestValue + delta, VALUE_INFINITE);
                  ++failedHighCnt;
              }
              else
              {
                  ++rootMoves[pvIdx].bestMoveCount;
                  break;
              }

              delta += delta / 4 + 5;

              assert(alpha >= -VALUE_INFINITE && beta <= VALUE_INFINITE);
          }

          // Sort the PV lines searched so far and update the GUI
          std::stable_sort(rootMoves.begin() + pvFirst, rootMoves.begin() + pvIdx + 1);

          if (    mainThread
              && (Threads.stop || pvIdx + 1 == multiPV || Time.elapsed() > 3000))
              sync_cout << UCI::pv(rootPos, rootDepth, alpha, beta) << sync_endl;
      }

      if (!Threads.stop)
          completedDepth = rootDepth;

      if (rootMoves[0].pv[0] != lastBestMove) {
         lastBestMove = rootMoves[0].pv[0];
         lastBestMoveDepth = rootDepth;
      }

      // Have we found a "mate in x"?
      if (   Limits.mate
          && bestValue >= VALUE_MATE_IN_MAX_PLY
          && VALUE_MATE - bestValue <= 2 * Limits.mate)
          Threads.stop = true;

      if (!mainThread)
          continue;

      // If skill level is enabled and time is up, pick a sub-optimal best move
      if (skill.enabled() && skill.time_to_pick(rootDepth))
          skill.pick_best(multiPV);

      // Do we have time for the next iteration? Can we stop searching now?
      if (    Limits.use_time_management()
          && !Threads.stop
          && !mainThread->stopOnPonderhit)
      {
          double fallingEval = (332 + 6 * (mainThread->bestPreviousScore - bestValue)
                                    + 6 * (mainThread->iterValue[iterIdx] - bestValue)) / 704.0;
          fallingEval = Utility::clamp(fallingEval, 0.5, 1.5);

          // If the bestMove is stable over several iterations, reduce time accordingly
          timeReduction = lastBestMoveDepth + 9 < completedDepth ? 1.94 : 0.91;
          double reduction = (1.41 + mainThread->previousTimeReduction) / (2.27 * timeReduction);

          // Use part of the gained time from a previous stable move for the current move
          for (Thread* th : Threads)
          {
              totBestMoveChanges += th->bestMoveChanges;
              th->bestMoveChanges = 0;
          }
          double bestMoveInstability = 1 + totBestMoveChanges / Threads.size();

<<<<<<< HEAD
          if (completedDepth >= 8 && rootPos.two_boards() && Options["Protocol"] == "xboard")
          {
              if (Limits.time[us])
                  Partner.ptell<FAIRY>("time " + std::to_string((Limits.time[us] - Time.elapsed()) / 10));
              if (Limits.time[~us])
                  Partner.ptell<FAIRY>("otim " + std::to_string(Limits.time[~us] / 10));
              if (!Partner.weDead && bestValue <= VALUE_MATED_IN_MAX_PLY)
              {
                  Partner.ptell("dead");
                  Partner.weDead = true;
              }
              else if (Partner.weDead && bestValue > VALUE_MATED_IN_MAX_PLY)
              {
                  Partner.ptell("x");
                  Partner.weDead = false;
              }
              else if (!Partner.weWin && bestValue >= VALUE_MATE_IN_MAX_PLY && Limits.time[~us] < Partner.time * 10)
              {
                  Partner.ptell("sit");
                  Partner.weWin = true;
              }
              else if (Partner.weWin && (bestValue < VALUE_MATE_IN_MAX_PLY || Limits.time[~us] > Partner.time * 10))
              {
                  Partner.ptell("x");
                  Partner.weWin = false;
              }
          }

          // Stop the search if we have only one legal move, or if available time elapsed
          if (   rootMoves.size() == 1
              || Time.elapsed() > Time.optimum() * fallingEval * reduction * bestMoveInstability)
=======
          double totalTime = rootMoves.size() == 1 ? 0 :
                             Time.optimum() * fallingEval * reduction * bestMoveInstability;

          // Stop the search if we have exceeded the totalTime, at least 1ms search.
          if (Time.elapsed() > totalTime)
>>>>>>> 15e190e9
          {
              // If we are allowed to ponder do not stop the search now but
              // keep pondering until the GUI sends "ponderhit" or "stop".
              if (mainThread->ponder)
                  mainThread->stopOnPonderhit = true;
              else if (!(rootPos.two_boards() && (Partner.sitRequested || Partner.weDead)))
                  Threads.stop = true;
          }
          else if (   Threads.increaseDepth
                   && !mainThread->ponder
                   && Time.elapsed() > totalTime * 0.6)
                   Threads.increaseDepth = false;
          else
                   Threads.increaseDepth = true;
      }

      mainThread->iterValue[iterIdx] = bestValue;
      iterIdx = (iterIdx + 1) & 3;
  }

  if (!mainThread)
      return;

  mainThread->previousTimeReduction = timeReduction;

  // If skill level is enabled, swap best PV line with the sub-optimal one
  if (skill.enabled())
      std::swap(rootMoves[0], *std::find(rootMoves.begin(), rootMoves.end(),
                skill.best ? skill.best : skill.pick_best(multiPV)));
}


namespace {

  // search<>() is the main search function for both PV and non-PV nodes

  template <NodeType NT>
  Value search(Position& pos, Stack* ss, Value alpha, Value beta, Depth depth, bool cutNode) {

    constexpr bool PvNode = NT == PV;
    const bool rootNode = PvNode && ss->ply == 0;

    // Check if we have an upcoming move which draws by repetition, or
    // if the opponent had an alternative move earlier to this position.
    if (   pos.rule50_count() >= 3
        && alpha < VALUE_DRAW
        && !rootNode
        && pos.has_game_cycle(ss->ply))
    {
        alpha = value_draw(pos.this_thread());
        if (alpha >= beta)
            return alpha;
    }

    // Dive into quiescence search when the depth reaches zero
    if (depth <= 0)
        return qsearch<NT>(pos, ss, alpha, beta);

    assert(-VALUE_INFINITE <= alpha && alpha < beta && beta <= VALUE_INFINITE);
    assert(PvNode || (alpha == beta - 1));
    assert(0 < depth && depth < MAX_PLY);
    assert(!(PvNode && cutNode));

    Move pv[MAX_PLY+1], capturesSearched[32], quietsSearched[64];
    StateInfo st;
    TTEntry* tte;
    Key posKey;
    Move ttMove, move, excludedMove, bestMove;
    Depth extension, newDepth;
    Value bestValue, value, ttValue, eval, maxValue;
    bool ttHit, ttPv, formerPv, givesCheck, improving, didLMR, priorCapture;
    bool captureOrPromotion, doFullDepthSearch, moveCountPruning,
         ttCapture, singularQuietLMR;
    Piece movedPiece;
    int moveCount, captureCount, quietCount;

    // Step 1. Initialize node
    Thread* thisThread = pos.this_thread();
    ss->inCheck = pos.checkers();
    priorCapture = pos.captured_piece();
    Color us = pos.side_to_move();
    moveCount = captureCount = quietCount = ss->moveCount = 0;
    bestValue = -VALUE_INFINITE;
    maxValue = VALUE_INFINITE;

    // Check for the available remaining time
    if (thisThread == Threads.main())
        static_cast<MainThread*>(thisThread)->check_time();

    // Used to send selDepth info to GUI (selDepth counts from 1, ply from 0)
    if (PvNode && thisThread->selDepth < ss->ply + 1)
        thisThread->selDepth = ss->ply + 1;

    if (!rootNode)
    {
        Value variantResult;
        if (pos.is_game_end(variantResult, ss->ply))
            return variantResult;

        // Step 2. Check for aborted search and immediate draw
        if (   Threads.stop.load(std::memory_order_relaxed)
            || ss->ply >= MAX_PLY)
            return (ss->ply >= MAX_PLY && !ss->inCheck) ? evaluate(pos)
                                                    : value_draw(pos.this_thread());

        // Step 3. Mate distance pruning. Even if we mate at the next move our score
        // would be at best mate_in(ss->ply+1), but if alpha is already bigger because
        // a shorter mate was found upward in the tree then there is no need to search
        // because we will never beat the current alpha. Same logic but with reversed
        // signs applies also in the opposite condition of being mated instead of giving
        // mate. In this case return a fail-high score.
        alpha = std::max(mated_in(ss->ply), alpha);
        beta = std::min(mate_in(ss->ply+1), beta);
        if (alpha >= beta)
            return alpha;
    }

    assert(0 <= ss->ply && ss->ply < MAX_PLY);

    (ss+1)->ply = ss->ply + 1;
    (ss+1)->excludedMove = bestMove = MOVE_NONE;
    (ss+2)->killers[0] = (ss+2)->killers[1] = MOVE_NONE;
    Square prevSq = to_sq((ss-1)->currentMove);

    // Initialize statScore to zero for the grandchildren of the current position.
    // So statScore is shared between all grandchildren and only the first grandchild
    // starts with statScore = 0. Later grandchildren start with the last calculated
    // statScore of the previous grandchild. This influences the reduction rules in
    // LMR which are based on the statScore of parent position.
    if (rootNode)
        (ss+4)->statScore = 0;
    else
        (ss+2)->statScore = 0;

    // Step 4. Transposition table lookup. We don't want the score of a partial
    // search to overwrite a previous full search TT value, so we use a different
    // position key in case of an excluded move.
    excludedMove = ss->excludedMove;
    posKey = pos.key() ^ (Key(excludedMove) << 16); // Isn't a very good hash
    tte = TT.probe(posKey, ttHit);
    ttValue = ttHit ? value_from_tt(tte->value(), ss->ply, pos.rule50_count()) : VALUE_NONE;
    ttMove =  rootNode ? thisThread->rootMoves[thisThread->pvIdx].pv[0]
            : ttHit    ? tte->move() : MOVE_NONE;
    ttPv = PvNode || (ttHit && tte->is_pv());
    formerPv = ttPv && !PvNode;

    if (ttPv && depth > 12 && ss->ply - 1 < MAX_LPH && !pos.captured_piece() && is_ok((ss-1)->currentMove))
        thisThread->lowPlyHistory[ss->ply - 1][from_to((ss-1)->currentMove)] << stat_bonus(depth - 5);

    // thisThread->ttHitAverage can be used to approximate the running average of ttHit
    thisThread->ttHitAverage =   (TtHitAverageWindow - 1) * thisThread->ttHitAverage / TtHitAverageWindow
                                + TtHitAverageResolution * ttHit;

    // At non-PV nodes we check for an early TT cutoff
    if (  !PvNode
        && ttHit
        && tte->depth() >= depth
        && ttValue != VALUE_NONE // Possible in case of TT access race
        && (ttValue >= beta ? (tte->bound() & BOUND_LOWER)
                            : (tte->bound() & BOUND_UPPER)))
    {
        // If ttMove is quiet, update move sorting heuristics on TT hit
        if (ttMove)
        {
            if (ttValue >= beta)
            {
                if (!pos.capture_or_promotion(ttMove))
                    update_quiet_stats(pos, ss, ttMove, stat_bonus(depth), depth);

                // Extra penalty for early quiet moves of the previous ply
                if ((ss-1)->moveCount <= 2 && !priorCapture)
                    update_continuation_histories(ss-1, pos.piece_on(prevSq), prevSq, -stat_bonus(depth + 1));
            }
            // Penalty for a quiet ttMove that fails low
            else if (!pos.capture_or_promotion(ttMove))
            {
                int penalty = -stat_bonus(depth);
                thisThread->mainHistory[us][from_to(ttMove)] << penalty;
                update_continuation_histories(ss, pos.moved_piece(ttMove), to_sq(ttMove), penalty);
            }
        }

        if (pos.rule50_count() < 90)
            return ttValue;
    }

    // Step 5. Tablebases probe
    if (!rootNode && TB::Cardinality)
    {
        int piecesCount = pos.count<ALL_PIECES>();

        if (    piecesCount <= TB::Cardinality
            && (piecesCount <  TB::Cardinality || depth >= TB::ProbeDepth)
            &&  pos.rule50_count() == 0
            &&  Options["UCI_Variant"] == "chess"
            && !pos.can_castle(ANY_CASTLING))
        {
            TB::ProbeState err;
            TB::WDLScore wdl = Tablebases::probe_wdl(pos, &err);

            // Force check of time on the next occasion
            if (thisThread == Threads.main())
                static_cast<MainThread*>(thisThread)->callsCnt = 0;

            if (err != TB::ProbeState::FAIL)
            {
                thisThread->tbHits.fetch_add(1, std::memory_order_relaxed);

                int drawScore = TB::UseRule50 ? 1 : 0;

                // use the range VALUE_MATE_IN_MAX_PLY to VALUE_TB_WIN_IN_MAX_PLY to score
                value =  wdl < -drawScore ? VALUE_MATED_IN_MAX_PLY + ss->ply + 1
                       : wdl >  drawScore ? VALUE_MATE_IN_MAX_PLY - ss->ply - 1
                                          : VALUE_DRAW + 2 * wdl * drawScore;

                Bound b =  wdl < -drawScore ? BOUND_UPPER
                         : wdl >  drawScore ? BOUND_LOWER : BOUND_EXACT;

                if (    b == BOUND_EXACT
                    || (b == BOUND_LOWER ? value >= beta : value <= alpha))
                {
                    tte->save(posKey, value_to_tt(value, ss->ply), ttPv, b,
                              std::min(MAX_PLY - 1, depth + 6),
                              MOVE_NONE, VALUE_NONE);

                    return value;
                }

                if (PvNode)
                {
                    if (b == BOUND_LOWER)
                        bestValue = value, alpha = std::max(alpha, bestValue);
                    else
                        maxValue = value;
                }
            }
        }
    }

    CapturePieceToHistory& captureHistory = thisThread->captureHistory;

    // Step 6. Static evaluation of the position
    if (ss->inCheck)
    {
        ss->staticEval = eval = VALUE_NONE;
        improving = false;
        goto moves_loop;  // Skip early pruning when in check
    }
    else if (ttHit)
    {
        // Never assume anything about values stored in TT
        ss->staticEval = eval = tte->eval();
        if (eval == VALUE_NONE)
            ss->staticEval = eval = evaluate(pos);

        if (eval == VALUE_DRAW)
            eval = value_draw(thisThread);

        // Can ttValue be used as a better position evaluation?
        if (    ttValue != VALUE_NONE
            && (tte->bound() & (ttValue > eval ? BOUND_LOWER : BOUND_UPPER)))
            eval = ttValue;
    }
    else
    {
        if ((ss-1)->currentMove != MOVE_NULL)
        {
            int bonus = -(ss-1)->statScore / 512;

            ss->staticEval = eval = evaluate(pos) + bonus;
        }
        else
            ss->staticEval = eval = -(ss-1)->staticEval + 2 * Eval::tempo_value(pos);

        tte->save(posKey, VALUE_NONE, ttPv, BOUND_NONE, DEPTH_NONE, MOVE_NONE, eval);
    }

    // Step 7. Razoring (~1 Elo)
    if (   !rootNode // The required rootNode PV handling is not available in qsearch
        &&  depth == 1
        && !pos.must_capture()
        && !pos.capture_the_flag_piece()
        && !pos.check_counting()
        &&  eval <= alpha - RazorMargin)
        return qsearch<NT>(pos, ss, alpha, beta);

    improving =  (ss-2)->staticEval == VALUE_NONE ? (ss->staticEval > (ss-4)->staticEval
              || (ss-4)->staticEval == VALUE_NONE) : ss->staticEval > (ss-2)->staticEval;

    // Skip early pruning in case of mandatory capture
    if (pos.must_capture() && MoveList<CAPTURES>(pos).size())
        goto moves_loop;

    // Step 8. Futility pruning: child node (~50 Elo)
    if (   !PvNode
        &&  depth < 6
        && !(   pos.extinction_value() == -VALUE_MATE
             && pos.extinction_piece_types().find(ALL_PIECES) == pos.extinction_piece_types().end())
        && !(pos.capture_the_flag_piece() && !pos.checking_permitted())
        &&  eval - futility_margin(depth, improving) * (1 + pos.check_counting() + 2 * pos.must_capture()) >= beta
        &&  eval < VALUE_KNOWN_WIN) // Do not return unproven wins
        return eval;

    // Step 9. Null move search with verification search (~40 Elo)
    if (   !PvNode
        && (ss-1)->currentMove != MOVE_NULL
        && (ss-1)->statScore < 23397
        &&  eval >= beta
        &&  eval >= ss->staticEval
        &&  ss->staticEval >= beta - 32 * depth - 30 * improving + 120 * ttPv + 292
        && !excludedMove
        &&  pos.non_pawn_material(us)
        &&  pos.count<ALL_PIECES>(~us) != pos.count<PAWN>(~us)
        && !pos.flip_enclosed_pieces()
        && (ss->ply >= thisThread->nmpMinPly || us != thisThread->nmpColor))
    {
        assert(eval - beta >= 0);

        // Null move dynamic reduction based on depth and value
        Depth R = (854 - 150 * !pos.checking_permitted() + 68 * depth) / 258 + std::min(int(eval - beta) / 192, 3);

        ss->currentMove = MOVE_NULL;
        ss->continuationHistory = &thisThread->continuationHistory[0][0][NO_PIECE][0];

        pos.do_null_move(st);

        Value nullValue = -search<NonPV>(pos, ss+1, -beta, -beta+1, depth-R, !cutNode);

        pos.undo_null_move();

        if (nullValue >= beta)
        {
            // Do not return unproven mate or TB scores
            if (nullValue >= VALUE_TB_WIN_IN_MAX_PLY)
                nullValue = beta;

            if (thisThread->nmpMinPly || (abs(beta) < VALUE_KNOWN_WIN && depth < 13))
                return nullValue;

            assert(!thisThread->nmpMinPly); // Recursive verification is not allowed

            // Do verification search at high depths, with null move pruning disabled
            // for us, until ply exceeds nmpMinPly.
            thisThread->nmpMinPly = ss->ply + 3 * (depth-R) / 4;
            thisThread->nmpColor = us;

            Value v = search<NonPV>(pos, ss, beta-1, beta, depth-R, false);

            thisThread->nmpMinPly = 0;

            if (v >= beta)
                return nullValue;
        }
    }

    // Step 10. ProbCut (~10 Elo)
    // If we have a good enough capture and a reduced search returns a value
    // much above beta, we can (almost) safely prune the previous move.
    if (   !PvNode
        &&  depth >= 5
        &&  abs(beta) < VALUE_TB_WIN_IN_MAX_PLY)
    {
        Value raisedBeta = beta + (189 + 20 * !!pos.capture_the_flag_piece()) * (1 + pos.check_counting() + (pos.extinction_value() != VALUE_NONE)) - 45 * improving;
        assert(raisedBeta < VALUE_INFINITE);
        MovePicker mp(pos, ttMove, raisedBeta - ss->staticEval, &captureHistory);
        int probCutCount = 0;

        while (   (move = mp.next_move()) != MOVE_NONE
               && probCutCount < 2 + 2 * cutNode
               && !(   move == ttMove
                    && tte->depth() >= depth - 4
                    && ttValue < raisedBeta))
            if (move != excludedMove && pos.legal(move))
            {
                assert(pos.capture_or_promotion(move));
                assert(depth >= 5);

                captureOrPromotion = true;
                probCutCount++;

                ss->currentMove = move;
                ss->continuationHistory = &thisThread->continuationHistory[ss->inCheck]
                                                                          [captureOrPromotion]
                                                                          [history_slot(pos.moved_piece(move))]
                                                                          [to_sq(move)];

                pos.do_move(move, st);

                // Perform a preliminary qsearch to verify that the move holds
                value = -qsearch<NonPV>(pos, ss+1, -raisedBeta, -raisedBeta+1);

                // If the qsearch held, perform the regular search
                if (value >= raisedBeta)
                    value = -search<NonPV>(pos, ss+1, -raisedBeta, -raisedBeta+1, depth - 4, !cutNode);

                pos.undo_move(move);

                if (value >= raisedBeta)
                    return value;
            }
    }

    // Step 11. Internal iterative deepening (~1 Elo)
    if (depth >= (7 - 2 * pos.captures_to_hand()) && !ttMove)
    {
        search<NT>(pos, ss, alpha, beta, depth - (7 - 2 * pos.captures_to_hand()), cutNode);

        tte = TT.probe(posKey, ttHit);
        ttValue = ttHit ? value_from_tt(tte->value(), ss->ply, pos.rule50_count()) : VALUE_NONE;
        ttMove = ttHit ? tte->move() : MOVE_NONE;
    }

moves_loop: // When in check, search starts from here

    const PieceToHistory* contHist[] = { (ss-1)->continuationHistory, (ss-2)->continuationHistory,
                                          nullptr                   , (ss-4)->continuationHistory,
                                          nullptr                   , (ss-6)->continuationHistory };

    Move countermove = thisThread->counterMoves[pos.piece_on(prevSq)][prevSq];

    MovePicker mp(pos, ttMove, depth, &thisThread->mainHistory,
                                      &thisThread->lowPlyHistory,
                                      &captureHistory,
                                      contHist,
                                      countermove,
                                      ss->killers,
                                      ss->ply);

    value = bestValue;
    singularQuietLMR = moveCountPruning = false;
    ttCapture = ttMove && pos.capture_or_promotion(ttMove);

    // Mark this node as being searched
    ThreadHolding th(thisThread, posKey, ss->ply);

    // Step 12. Loop through all pseudo-legal moves until no moves remain
    // or a beta cutoff occurs.
    while ((move = mp.next_move(moveCountPruning)) != MOVE_NONE)
    {
      assert(is_ok(move));

      if (move == excludedMove)
          continue;

      // At root obey the "searchmoves" option and skip moves not listed in Root
      // Move List. As a consequence any illegal move is also skipped. In MultiPV
      // mode we also skip PV moves which have been already searched and those
      // of lower "TB rank" if we are in a TB root position.
      if (rootNode && !std::count(thisThread->rootMoves.begin() + thisThread->pvIdx,
                                  thisThread->rootMoves.begin() + thisThread->pvLast, move))
          continue;

      ss->moveCount = ++moveCount;

      if (rootNode && thisThread == Threads.main() && Time.elapsed() > 3000 && Options["Protocol"] != "xboard")
          sync_cout << "info depth " << depth
                    << " currmove " << UCI::move(pos, move)
                    << " currmovenumber " << moveCount + thisThread->pvIdx << sync_endl;
      if (PvNode)
          (ss+1)->pv = nullptr;

      extension = 0;
      captureOrPromotion = pos.capture_or_promotion(move);
      movedPiece = pos.moved_piece(move);
      givesCheck = pos.gives_check(move);

      // Calculate new depth for this move
      newDepth = depth - 1;

      // Step 13. Pruning at shallow depth (~200 Elo)
      if (  !rootNode
          && (pos.non_pawn_material(us) || pos.count<ALL_PIECES>(us) == pos.count<PAWN>(us))
          && bestValue > VALUE_TB_LOSS_IN_MAX_PLY)
      {
          // Skip quiet moves if movecount exceeds our FutilityMoveCount threshold
          moveCountPruning = moveCount >= futility_move_count(improving, depth)
                            || (pos.must_capture() && (moveCountPruning || (pos.capture(move) && pos.legal(move))));

          // Reduced depth of the next LMR search
          int lmrDepth = std::max(newDepth - reduction(improving, depth, moveCount), 0);

          if (   !captureOrPromotion
              && !givesCheck
              && !(pos.must_capture() && pos.attackers_to(to_sq(move), ~us)))
          {
              // Countermoves based pruning (~20 Elo)
              if (   lmrDepth < 4 + ((ss-1)->statScore > 0 || (ss-1)->moveCount == 1)
                  && (*contHist[0])[history_slot(movedPiece)][to_sq(move)] < CounterMovePruneThreshold
                  && (*contHist[1])[history_slot(movedPiece)][to_sq(move)] < CounterMovePruneThreshold)
                  continue;

              // Futility pruning: parent node (~5 Elo)
              if (   lmrDepth < 6
                  && !ss->inCheck
                  && !(   pos.extinction_value() == -VALUE_MATE
                       && pos.extinction_piece_types().find(ALL_PIECES) == pos.extinction_piece_types().end())
                  && ss->staticEval + (235 + 172 * lmrDepth) * (1 + pos.check_counting()) <= alpha
                  &&  (*contHist[0])[history_slot(movedPiece)][to_sq(move)]
                    + (*contHist[1])[history_slot(movedPiece)][to_sq(move)]
                    + (*contHist[3])[history_slot(movedPiece)][to_sq(move)] < 27400)
                  continue;

              // Prune moves with negative SEE (~20 Elo)
              if (!pos.see_ge(move, Value(-(32 - std::min(lmrDepth, 18) + 10 * !!pos.capture_the_flag_piece()) * lmrDepth * lmrDepth)))
                  continue;
          }
          else if (!pos.must_capture())
          {
              // Capture history based pruning when the move doesn't give check
              if (   !givesCheck
                  && lmrDepth < 1
                  && captureHistory[movedPiece][to_sq(move)][type_of(pos.piece_on(to_sq(move)))] < 0)
                  continue;

              // Futility pruning for captures
              if (   !givesCheck
                  && lmrDepth < 6
                  && !(PvNode && abs(bestValue) < 2)
                  && !ss->inCheck
                  && ss->staticEval + 270 + 384 * lmrDepth + PieceValue[MG][type_of(pos.piece_on(to_sq(move)))] <= alpha)
                  continue;

              // See based pruning
              if (!pos.see_ge(move, Value(-194 - 120 * pos.captures_to_hand()) * depth)) // (~25 Elo)
                  continue;
          }
      }

      // Step 14. Extensions (~75 Elo)

      // Singular extension search (~70 Elo). If all moves but one fail low on a
      // search of (alpha-s, beta-s), and just one fails high on (alpha, beta),
      // then that move is singular and should be extended. To verify this we do
      // a reduced search on all the other moves but the ttMove and if the
      // result is lower than ttValue minus a margin then we will extend the ttMove.
      if (    depth >= 6
          &&  move == ttMove
          && !rootNode
          && !excludedMove // Avoid recursive singular search
       /* &&  ttValue != VALUE_NONE Already implicit in the next condition */
          &&  abs(ttValue) < VALUE_KNOWN_WIN
          && (tte->bound() & BOUND_LOWER)
          &&  tte->depth() >= depth - 3
          &&  pos.legal(move))
      {
          Value singularBeta = ttValue - ((formerPv + 4) * depth) / 2;
          Depth singularDepth = (depth - 1 + 3 * formerPv) / 2;
          ss->excludedMove = move;
          value = search<NonPV>(pos, ss, singularBeta - 1, singularBeta, singularDepth, cutNode);
          ss->excludedMove = MOVE_NONE;

          if (value < singularBeta)
          {
              extension = 1;
              singularQuietLMR = !ttCapture;
          }

          // Multi-cut pruning
          // Our ttMove is assumed to fail high, and now we failed high also on a reduced
          // search without the ttMove. So we assume this expected Cut-node is not singular,
          // that multiple moves fail high, and we can prune the whole subtree by returning
          // a soft bound.
          else if (singularBeta >= beta)
              return singularBeta;

          // If the eval of ttMove is greater than beta we try also if there is an other move that
          // pushes it over beta, if so also produce a cutoff
          else if (ttValue >= beta)
          {
              ss->excludedMove = move;
              value = search<NonPV>(pos, ss, beta - 1, beta, (depth + 3) / 2, cutNode);
              ss->excludedMove = MOVE_NONE;

              if (value >= beta)
                  return beta;
          }
      }

      // Check extension (~2 Elo)
      else if (    givesCheck
               && (pos.is_discovery_check_on_king(~us, move) || pos.see_ge(move)))
          extension = 1;

      // Passed pawn extension
      else if (   move == ss->killers[0]
               && pos.advanced_pawn_push(move)
               && pos.pawn_passed(us, to_sq(move)))
          extension = 1;

      // Last captures extension
      else if (   PieceValue[EG][pos.captured_piece()] > PawnValueEg
               && pos.non_pawn_material() <= 2 * RookValueMg)
          extension = 1;

      // Castling extension
      if (type_of(move) == CASTLING)
          extension = 1;

      // Late irreversible move extension
      if (   move == ttMove
          && pos.rule50_count() > 80
          && (captureOrPromotion || type_of(movedPiece) == PAWN))
          extension = 2;

      // Losing chess capture extension
      else if (    pos.must_capture()
               &&  pos.capture(move)
               &&  MoveList<CAPTURES>(pos).size() == 1)
          extension = 1;

      // Add extension to new depth
      newDepth += extension;

      // Speculative prefetch as early as possible
      prefetch(TT.first_entry(pos.key_after(move)));

      // Check for legality just before making the move
      if (!rootNode && !pos.legal(move))
      {
          ss->moveCount = --moveCount;
          continue;
      }

      // Update the current move (this must be done after singular extension search)
      ss->currentMove = move;
      ss->continuationHistory = &thisThread->continuationHistory[ss->inCheck]
                                                                [captureOrPromotion]
                                                                [history_slot(movedPiece)]
                                                                [to_sq(move)];

      // Step 15. Make the move
      pos.do_move(move, st, givesCheck);

      // Step 16. Reduced depth search (LMR, ~200 Elo). If the move fails high it will be
      // re-searched at full depth.
      if (    depth >= 3
          &&  moveCount > 1 + 2 * rootNode
          && (!rootNode || thisThread->best_move_count(move) == 0)
          && (  !captureOrPromotion
              || moveCountPruning
              || ss->staticEval + PieceValue[EG][pos.captured_piece()] <= alpha
              || cutNode
              || thisThread->ttHitAverage < 375 * TtHitAverageResolution * TtHitAverageWindow / 1024)
          && !(pos.must_capture() && MoveList<CAPTURES>(pos).size()))
      {
          Depth r = reduction(improving, depth, moveCount);

          // Decrease reduction if the ttHit running average is large
          if (thisThread->ttHitAverage > 500 * TtHitAverageResolution * TtHitAverageWindow / 1024)
              r--;

          // Reduction if other threads are searching this position.
          if (th.marked())
              r++;

          // Decrease reduction if position is or has been on the PV (~10 Elo)
          if (ttPv)
              r -= 2;

          if (moveCountPruning && !formerPv)
              r++;

          // Decrease reduction if opponent's move count is high (~5 Elo)
          if ((ss-1)->moveCount > 14)
              r--;

          // Decrease reduction if ttMove has been singularly extended (~3 Elo)
          if (singularQuietLMR)
              r -= 1 + formerPv;

          if (!captureOrPromotion)
          {
              // Increase reduction if ttMove is a capture (~5 Elo)
              if (ttCapture)
                  r++;

              // Increase reduction for cut nodes (~10 Elo)
              if (cutNode)
                  r += 2;

              // Decrease reduction for moves that escape a capture. Filter out
              // castling moves, because they are coded as "king captures rook" and
              // hence break make_move(). (~2 Elo)
              else if (    type_of(move) == NORMAL
                       && !pos.see_ge(reverse_move(move)))
                  r -= 2 + ttPv;

              ss->statScore =  thisThread->mainHistory[us][from_to(move)]
                             + (*contHist[0])[history_slot(movedPiece)][to_sq(move)]
                             + (*contHist[1])[history_slot(movedPiece)][to_sq(move)]
                             + (*contHist[3])[history_slot(movedPiece)][to_sq(move)]
                             - 4926;

              // Decrease/increase reduction by comparing opponent's stat score (~10 Elo)
              if (ss->statScore >= -102 && (ss-1)->statScore < -114)
                  r--;

              else if ((ss-1)->statScore >= -116 && ss->statScore < -154)
                  r++;

              // Decrease/increase reduction for moves with a good/bad history (~30 Elo)
              r -= ss->statScore / (16434 - 4434 * pos.captures_to_hand());
          }
          else
          {
            // Increase reduction for captures/promotions if late move and at low depth
            if (depth < 8 && moveCount > 2)
                r++;

            // Unless giving check, this capture is likely bad
            if (   !givesCheck
                && ss->staticEval + PieceValue[EG][pos.captured_piece()] + 200 * depth <= alpha)
                r++;
          }

          Depth d = Utility::clamp(newDepth - r, 1, newDepth);

          value = -search<NonPV>(pos, ss+1, -(alpha+1), -alpha, d, true);

          doFullDepthSearch = value > alpha && d != newDepth;

          didLMR = true;
      }
      else
      {
          doFullDepthSearch = !PvNode || moveCount > 1;

          didLMR = false;
      }

      // Step 17. Full depth search when LMR is skipped or fails high
      if (doFullDepthSearch)
      {
          value = -search<NonPV>(pos, ss+1, -(alpha+1), -alpha, newDepth, !cutNode);

          if (didLMR && !captureOrPromotion)
          {
              int bonus = value > alpha ?  stat_bonus(newDepth)
                                        : -stat_bonus(newDepth);

              if (move == ss->killers[0])
                  bonus += bonus / 4;

              update_continuation_histories(ss, movedPiece, to_sq(move), bonus);
          }
      }

      // For PV nodes only, do a full PV search on the first move or after a fail
      // high (in the latter case search only if value < beta), otherwise let the
      // parent node fail low with value <= alpha and try another move.
      if (PvNode && (moveCount == 1 || (value > alpha && (rootNode || value < beta))))
      {
          (ss+1)->pv = pv;
          (ss+1)->pv[0] = MOVE_NONE;

          value = -search<PV>(pos, ss+1, -beta, -alpha, newDepth, false);
      }

      // Step 18. Undo move
      pos.undo_move(move);

      assert(value > -VALUE_INFINITE && value < VALUE_INFINITE);

      // Step 19. Check for a new best move
      // Finished searching the move. If a stop occurred, the return value of
      // the search cannot be trusted, and we return immediately without
      // updating best move, PV and TT.
      if (Threads.stop.load(std::memory_order_relaxed))
          return VALUE_ZERO;

      if (rootNode)
      {
          RootMove& rm = *std::find(thisThread->rootMoves.begin(),
                                    thisThread->rootMoves.end(), move);

          // PV move or new best move?
          if (moveCount == 1 || value > alpha)
          {
              rm.score = value;
              rm.selDepth = thisThread->selDepth;
              rm.pv.resize(1);

              assert((ss+1)->pv);

              for (Move* m = (ss+1)->pv; *m != MOVE_NONE; ++m)
                  rm.pv.push_back(*m);

              // We record how often the best move has been changed in each
              // iteration. This information is used for time management: When
              // the best move changes frequently, we allocate some more time.
              if (moveCount > 1)
                  ++thisThread->bestMoveChanges;
          }
          else
              // All other moves but the PV are set to the lowest value: this
              // is not a problem when sorting because the sort is stable and the
              // move position in the list is preserved - just the PV is pushed up.
              rm.score = -VALUE_INFINITE;
      }

      if (value > bestValue)
      {
          bestValue = value;

          if (value > alpha)
          {
              bestMove = move;

              if (PvNode && !rootNode) // Update pv even in fail-high case
                  update_pv(ss->pv, move, (ss+1)->pv);

              if (PvNode && value < beta) // Update alpha! Always alpha < beta
                  alpha = value;
              else
              {
                  assert(value >= beta); // Fail high
                  ss->statScore = 0;
                  break;
              }
          }
      }

      if (move != bestMove)
      {
          if (captureOrPromotion && captureCount < 32)
              capturesSearched[captureCount++] = move;

          else if (!captureOrPromotion && quietCount < 64)
              quietsSearched[quietCount++] = move;
      }
    }

    // The following condition would detect a stop only after move loop has been
    // completed. But in this case bestValue is valid because we have fully
    // searched our subtree, and we can anyhow save the result in TT.
    /*
       if (Threads.stop)
        return VALUE_DRAW;
    */

    // Step 20. Check for mate and stalemate
    // All legal moves have been searched and if there are no legal moves, it
    // must be a mate or a stalemate. If we are in a singular extension search then
    // return a fail low score.

    assert(moveCount || !ss->inCheck || excludedMove || !MoveList<LEGAL>(pos).size());

    if (!moveCount)
        bestValue = excludedMove ? alpha
                   :     ss->inCheck ? pos.checkmate_value(ss->ply) : pos.stalemate_value(ss->ply);

    else if (bestMove)
        update_all_stats(pos, ss, bestMove, bestValue, beta, prevSq,
                         quietsSearched, quietCount, capturesSearched, captureCount, depth);

    // Bonus for prior countermove that caused the fail low
    else if (   (depth >= 3 || PvNode)
             && !priorCapture)
        update_continuation_histories(ss-1, pos.piece_on(prevSq), prevSq, stat_bonus(depth));

    if (PvNode)
        bestValue = std::min(bestValue, maxValue);

    if (!excludedMove && !(rootNode && thisThread->pvIdx))
        tte->save(posKey, value_to_tt(bestValue, ss->ply), ttPv,
                  bestValue >= beta ? BOUND_LOWER :
                  PvNode && bestMove ? BOUND_EXACT : BOUND_UPPER,
                  depth, bestMove, ss->staticEval);

    assert(bestValue > -VALUE_INFINITE && bestValue < VALUE_INFINITE);

    return bestValue;
  }


  // qsearch() is the quiescence search function, which is called by the main search
  // function with zero depth, or recursively with further decreasing depth per call.
  template <NodeType NT>
  Value qsearch(Position& pos, Stack* ss, Value alpha, Value beta, Depth depth) {

    constexpr bool PvNode = NT == PV;

    assert(alpha >= -VALUE_INFINITE && alpha < beta && beta <= VALUE_INFINITE);
    assert(PvNode || (alpha == beta - 1));
    assert(depth <= 0);

    Move pv[MAX_PLY+1];
    StateInfo st;
    TTEntry* tte;
    Key posKey;
    Move ttMove, move, bestMove;
    Depth ttDepth;
    Value bestValue, value, ttValue, futilityValue, futilityBase, oldAlpha;
    bool ttHit, pvHit, givesCheck, captureOrPromotion;
    int moveCount;

    if (PvNode)
    {
        oldAlpha = alpha; // To flag BOUND_EXACT when eval above alpha and no available moves
        (ss+1)->pv = pv;
        ss->pv[0] = MOVE_NONE;
    }

    Thread* thisThread = pos.this_thread();
    (ss+1)->ply = ss->ply + 1;
    bestMove = MOVE_NONE;
    ss->inCheck = pos.checkers();
    moveCount = 0;

    Value gameResult;
    if (pos.is_game_end(gameResult, ss->ply))
        return gameResult;

    // Check for maximum ply reached
    if (ss->ply >= MAX_PLY)
        return !ss->inCheck ? evaluate(pos) : VALUE_DRAW;

    assert(0 <= ss->ply && ss->ply < MAX_PLY);

    // Decide whether or not to include checks: this fixes also the type of
    // TT entry depth that we are going to use. Note that in qsearch we use
    // only two types of depth in TT: DEPTH_QS_CHECKS or DEPTH_QS_NO_CHECKS.
    ttDepth = ss->inCheck || depth >= DEPTH_QS_CHECKS ? DEPTH_QS_CHECKS
                                                  : DEPTH_QS_NO_CHECKS;
    // Transposition table lookup
    posKey = pos.key();
    tte = TT.probe(posKey, ttHit);
    ttValue = ttHit ? value_from_tt(tte->value(), ss->ply, pos.rule50_count()) : VALUE_NONE;
    ttMove = ttHit ? tte->move() : MOVE_NONE;
    pvHit = ttHit && tte->is_pv();

    if (  !PvNode
        && ttHit
        && tte->depth() >= ttDepth
        && ttValue != VALUE_NONE // Only in case of TT access race
        && (ttValue >= beta ? (tte->bound() & BOUND_LOWER)
                            : (tte->bound() & BOUND_UPPER)))
        return ttValue;

    // Evaluate the position statically
    if (ss->inCheck)
    {
        ss->staticEval = VALUE_NONE;
        bestValue = futilityBase = -VALUE_INFINITE;
    }
    else
    {
        if (ttHit)
        {
            // Never assume anything about values stored in TT
            if ((ss->staticEval = bestValue = tte->eval()) == VALUE_NONE)
                ss->staticEval = bestValue = evaluate(pos);

            // Can ttValue be used as a better position evaluation?
            if (    ttValue != VALUE_NONE
                && (tte->bound() & (ttValue > bestValue ? BOUND_LOWER : BOUND_UPPER)))
                bestValue = ttValue;
        }
        else
            ss->staticEval = bestValue =
            (ss-1)->currentMove != MOVE_NULL ? evaluate(pos)
                                             : -(ss-1)->staticEval + 2 * Eval::tempo_value(pos);

        // Stand pat. Return immediately if static value is at least beta
        if (bestValue >= beta)
        {
            if (!ttHit)
                tte->save(posKey, value_to_tt(bestValue, ss->ply), false, BOUND_LOWER,
                          DEPTH_NONE, MOVE_NONE, ss->staticEval);

            return bestValue;
        }

        if (PvNode && bestValue > alpha)
            alpha = bestValue;

        futilityBase = bestValue + 154;
    }

    const PieceToHistory* contHist[] = { (ss-1)->continuationHistory, (ss-2)->continuationHistory,
                                          nullptr                   , (ss-4)->continuationHistory,
                                          nullptr                   , (ss-6)->continuationHistory };

    // Initialize a MovePicker object for the current position, and prepare
    // to search the moves. Because the depth is <= 0 here, only captures,
    // queen promotions and checks (only if depth >= DEPTH_QS_CHECKS) will
    // be generated.
    MovePicker mp(pos, ttMove, depth, &thisThread->mainHistory,
                                      &thisThread->captureHistory,
                                      contHist,
                                      to_sq((ss-1)->currentMove));

    // Loop through the moves until no moves remain or a beta cutoff occurs
    while ((move = mp.next_move()) != MOVE_NONE)
    {
      assert(is_ok(move));

      givesCheck = pos.gives_check(move);
      captureOrPromotion = pos.capture_or_promotion(move);

      moveCount++;

      // Futility pruning
      if (   !ss->inCheck
          && !givesCheck
          && !(   pos.extinction_value() == -VALUE_MATE
               && pos.piece_on(to_sq(move))
               && pos.extinction_piece_types().find(type_of(pos.piece_on(to_sq(move)))) != pos.extinction_piece_types().end())
          &&  futilityBase > -VALUE_KNOWN_WIN
          && !pos.advanced_pawn_push(move))
      {
          assert(type_of(move) != ENPASSANT); // Due to !pos.advanced_pawn_push

          futilityValue = futilityBase + PieceValue[EG][pos.piece_on(to_sq(move))];

          if (futilityValue <= alpha)
          {
              bestValue = std::max(bestValue, futilityValue);
              continue;
          }

          if (futilityBase <= alpha && !pos.see_ge(move, VALUE_ZERO + 1))
          {
              bestValue = std::max(bestValue, futilityBase);
              continue;
          }
      }

      // Don't search moves with negative SEE values
      if (  !ss->inCheck && !pos.see_ge(move))
          continue;

      // Speculative prefetch as early as possible
      prefetch(TT.first_entry(pos.key_after(move)));

      // Check for legality just before making the move
      if (!pos.legal(move))
      {
          moveCount--;
          continue;
      }

      ss->currentMove = move;
      ss->continuationHistory = &thisThread->continuationHistory[ss->inCheck]
                                                                [captureOrPromotion]
                                                                [history_slot(pos.moved_piece(move))]
                                                                [to_sq(move)];

      // Make and search the move
      pos.do_move(move, st, givesCheck);
      value = -qsearch<NT>(pos, ss+1, -beta, -alpha, depth - 1);
      pos.undo_move(move);

      assert(value > -VALUE_INFINITE && value < VALUE_INFINITE);

      // Check for a new best move
      if (value > bestValue)
      {
          bestValue = value;

          if (value > alpha)
          {
              bestMove = move;

              if (PvNode) // Update pv even in fail-high case
                  update_pv(ss->pv, move, (ss+1)->pv);

              if (PvNode && value < beta) // Update alpha here!
                  alpha = value;
              else
                  break; // Fail high
          }
       }
    }

    // All legal moves have been searched. A special case: If we're in check
    // and no legal moves were found, it is checkmate.
    if (ss->inCheck && bestValue == -VALUE_INFINITE)
        return pos.checkmate_value(ss->ply); // Plies to mate from the root

    tte->save(posKey, value_to_tt(bestValue, ss->ply), pvHit,
              bestValue >= beta ? BOUND_LOWER :
              PvNode && bestValue > oldAlpha  ? BOUND_EXACT : BOUND_UPPER,
              ttDepth, bestMove, ss->staticEval);

    assert(bestValue > -VALUE_INFINITE && bestValue < VALUE_INFINITE);

    return bestValue;
  }


  // value_to_tt() adjusts a mate or TB score from "plies to mate from the root" to
  // "plies to mate from the current position". standard scores are unchanged.
  // The function is called before storing a value in the transposition table.

  Value value_to_tt(Value v, int ply) {

    assert(v != VALUE_NONE);

    return  v >= VALUE_TB_WIN_IN_MAX_PLY  ? v + ply
          : v <= VALUE_TB_LOSS_IN_MAX_PLY ? v - ply : v;
  }


  // value_from_tt() is the inverse of value_to_tt(): It adjusts a mate or TB score
  // from the transposition table (which refers to the plies to mate/be mated
  // from current position) to "plies to mate/be mated (TB win/loss) from the root".
  // However, for mate scores, to avoid potentially false mate scores related to the 50 moves rule,
  // and the graph history interaction, return an optimal TB score instead.

  Value value_from_tt(Value v, int ply, int r50c) {

    if (v == VALUE_NONE)
        return VALUE_NONE;

    if (v >= VALUE_TB_WIN_IN_MAX_PLY)  // TB win or better
    {
        if (v >= VALUE_MATE_IN_MAX_PLY && VALUE_MATE - v > 99 - r50c)
            return VALUE_MATE_IN_MAX_PLY - 1; // do not return a potentially false mate score

        return v - ply;
    }

    if (v <= VALUE_TB_LOSS_IN_MAX_PLY) // TB loss or worse
    {
        if (v <= VALUE_MATED_IN_MAX_PLY && VALUE_MATE + v > 99 - r50c)
            return VALUE_MATED_IN_MAX_PLY + 1; // do not return a potentially false mate score

        return v + ply;
    }

    return v;
  }


  // update_pv() adds current move and appends child pv[]

  void update_pv(Move* pv, Move move, Move* childPv) {

    for (*pv++ = move; childPv && *childPv != MOVE_NONE; )
        *pv++ = *childPv++;
    *pv = MOVE_NONE;
  }


  // update_all_stats() updates stats at the end of search() when a bestMove is found

  void update_all_stats(const Position& pos, Stack* ss, Move bestMove, Value bestValue, Value beta, Square prevSq,
                        Move* quietsSearched, int quietCount, Move* capturesSearched, int captureCount, Depth depth) {

    int bonus1, bonus2;
    Color us = pos.side_to_move();
    Thread* thisThread = pos.this_thread();
    CapturePieceToHistory& captureHistory = thisThread->captureHistory;
    Piece moved_piece = pos.moved_piece(bestMove);
    PieceType captured = type_of(pos.piece_on(to_sq(bestMove)));

    bonus1 = stat_bonus(depth + 1);
    bonus2 = bestValue > beta + PawnValueMg ? bonus1               // larger bonus
                                            : stat_bonus(depth);   // smaller bonus

    if (!pos.capture_or_promotion(bestMove))
    {
        update_quiet_stats(pos, ss, bestMove, bonus2, depth);

        // Decrease all the non-best quiet moves
        for (int i = 0; i < quietCount; ++i)
        {
            thisThread->mainHistory[us][from_to(quietsSearched[i])] << -bonus2;
            update_continuation_histories(ss, pos.moved_piece(quietsSearched[i]), to_sq(quietsSearched[i]), -bonus2);
        }
    }
    else
        captureHistory[moved_piece][to_sq(bestMove)][captured] << bonus1;

    // Extra penalty for a quiet TT or main killer move in previous ply when it gets refuted
    if (   ((ss-1)->moveCount == 1 || ((ss-1)->currentMove == (ss-1)->killers[0]))
        && !pos.captured_piece())
            update_continuation_histories(ss-1, pos.piece_on(prevSq), prevSq, -bonus1);

    // Decrease all the non-best capture moves
    for (int i = 0; i < captureCount; ++i)
    {
        moved_piece = pos.moved_piece(capturesSearched[i]);
        captured = type_of(pos.piece_on(to_sq(capturesSearched[i])));
        captureHistory[moved_piece][to_sq(capturesSearched[i])][captured] << -bonus1;
    }
  }


  // update_continuation_histories() updates histories of the move pairs formed
  // by moves at ply -1, -2, -4, and -6 with current move.

  void update_continuation_histories(Stack* ss, Piece pc, Square to, int bonus) {

    for (int i : {1, 2, 4, 6})
    {
        if (ss->inCheck && i > 2)
            break;
        if (is_ok((ss-i)->currentMove))
            (*(ss-i)->continuationHistory)[history_slot(pc)][to] << bonus;
    }
  }


  // update_quiet_stats() updates move sorting heuristics

  void update_quiet_stats(const Position& pos, Stack* ss, Move move, int bonus, int depth) {

    if (ss->killers[0] != move)
    {
        ss->killers[1] = ss->killers[0];
        ss->killers[0] = move;
    }

    Color us = pos.side_to_move();
    Thread* thisThread = pos.this_thread();
    thisThread->mainHistory[us][from_to(move)] << bonus;
    update_continuation_histories(ss, pos.moved_piece(move), to_sq(move), bonus);

    if (type_of(pos.moved_piece(move)) != PAWN && type_of(move) != DROP)
        thisThread->mainHistory[us][from_to(reverse_move(move))] << -bonus;

    if (is_ok((ss-1)->currentMove))
    {
        Square prevSq = to_sq((ss-1)->currentMove);
        thisThread->counterMoves[pos.piece_on(prevSq)][prevSq] = move;
    }

    if (depth > 12 && ss->ply < MAX_LPH)
        thisThread->lowPlyHistory[ss->ply][from_to(move)] << stat_bonus(depth - 7);
  }

  // When playing with strength handicap, choose best move among a set of RootMoves
  // using a statistical rule dependent on 'level'. Idea by Heinz van Saanen.

  Move Skill::pick_best(size_t multiPV) {

    const RootMoves& rootMoves = Threads.main()->rootMoves;
    static PRNG rng(now()); // PRNG sequence should be non-deterministic

    // RootMoves are already sorted by score in descending order
    Value topScore = rootMoves[0].score;
    int delta = std::min(topScore - rootMoves[multiPV - 1].score, PawnValueMg);
    int weakness = 120 - 2 * level;
    int maxScore = -VALUE_INFINITE;

    // Choose best move. For each move score we add two terms, both dependent on
    // weakness. One is deterministic and bigger for weaker levels, and one is
    // random. Then we choose the move with the resulting highest score.
    for (size_t i = 0; i < multiPV; ++i)
    {
        // This is our magic formula
        int push = (  weakness * int(topScore - rootMoves[i].score)
                    + delta * (rng.rand<unsigned>() % weakness)) / 128;

        if (rootMoves[i].score + push >= maxScore)
        {
            maxScore = rootMoves[i].score + push;
            best = rootMoves[i].pv[0];
        }
    }

    return best;
  }

} // namespace

/// MainThread::check_time() is used to print debug info and, more importantly,
/// to detect when we are out of available time and thus stop the search.

void MainThread::check_time() {

  if (--callsCnt > 0)
      return;

  // When using nodes, ensure checking rate is not lower than 0.1% of nodes
  callsCnt = Limits.nodes ? std::min(1024, int(Limits.nodes / 1024)) : 1024;

  static TimePoint lastInfoTime = now();

  TimePoint elapsed = Time.elapsed();
  TimePoint tick = Limits.startTime + elapsed;

  if (tick - lastInfoTime >= 1000)
  {
      lastInfoTime = tick;
      dbg_print();
  }

  // We should not stop pondering until told so by the GUI
  if (ponder)
      return;

  if (   rootPos.two_boards()
      && Time.elapsed() < Limits.time[rootPos.side_to_move()] - 1000
      && (Partner.sitRequested || Partner.weDead))
      return;

  if (   (Limits.use_time_management() && (elapsed > Time.maximum() - 10 || stopOnPonderhit))
      || (Limits.movetime && elapsed >= Limits.movetime)
      || (Limits.nodes && Threads.nodes_searched() >= (uint64_t)Limits.nodes))
      Threads.stop = true;
}


/// UCI::pv() formats PV information according to the UCI protocol. UCI requires
/// that all (if any) unsearched PV lines are sent using a previous search score.

string UCI::pv(const Position& pos, Depth depth, Value alpha, Value beta) {

  std::stringstream ss;
  TimePoint elapsed = Time.elapsed() + 1;
  const RootMoves& rootMoves = pos.this_thread()->rootMoves;
  size_t pvIdx = pos.this_thread()->pvIdx;
  size_t multiPV = std::min((size_t)Options["MultiPV"], rootMoves.size());
  uint64_t nodesSearched = Threads.nodes_searched();
  uint64_t tbHits = Threads.tb_hits() + (TB::RootInTB ? rootMoves.size() : 0);

  for (size_t i = 0; i < multiPV; ++i)
  {
      bool updated = rootMoves[i].score != -VALUE_INFINITE;

      if (depth == 1 && !updated)
          continue;

      Depth d = updated ? depth : depth - 1;
      Value v = updated ? rootMoves[i].score : rootMoves[i].previousScore;

      bool tb = TB::RootInTB && abs(v) < VALUE_MATE_IN_MAX_PLY;
      v = tb ? rootMoves[i].tbScore : v;

      if (ss.rdbuf()->in_avail()) // Not at first line
          ss << "\n";

      if (Options["Protocol"] == "xboard")
      {
          ss << d << " "
             << UCI::value(v) << " "
             << elapsed / 10 << " "
             << nodesSearched << " "
             << rootMoves[i].selDepth << " "
             << nodesSearched * 1000 / elapsed << " "
             << tbHits << "\t";

          for (Move m : rootMoves[i].pv)
              ss << " " << UCI::move(pos, m);
      }
      else
      {
      ss << "info"
         << " depth "    << d
         << " seldepth " << rootMoves[i].selDepth
         << " multipv "  << i + 1
         << " score "    << UCI::value(v);

      if (!tb && i == pvIdx)
          ss << (v >= beta ? " lowerbound" : v <= alpha ? " upperbound" : "");

      ss << " nodes "    << nodesSearched
         << " nps "      << nodesSearched * 1000 / elapsed;

      if (elapsed > 1000) // Earlier makes little sense
          ss << " hashfull " << TT.hashfull();

      ss << " tbhits "   << tbHits
         << " time "     << elapsed
         << " pv";

      for (Move m : rootMoves[i].pv)
          ss << " " << UCI::move(pos, m);
      }
  }

  return ss.str();
}


/// RootMove::extract_ponder_from_tt() is called in case we have no ponder move
/// before exiting the search, for instance, in case we stop the search during a
/// fail high at root. We try hard to have a ponder move to return to the GUI,
/// otherwise in case of 'ponder on' we have nothing to think on.

bool RootMove::extract_ponder_from_tt(Position& pos) {

    StateInfo st;
    bool ttHit;

    assert(pv.size() == 1);

    if (pv[0] == MOVE_NONE)
        return false;

    pos.do_move(pv[0], st);
    TTEntry* tte = TT.probe(pos.key(), ttHit);

    if (ttHit)
    {
        Move m = tte->move(); // Local copy to be SMP safe
        if (MoveList<LEGAL>(pos).contains(m))
            pv.push_back(m);
    }

    pos.undo_move(pv[0]);
    return pv.size() > 1;
}

void Tablebases::rank_root_moves(Position& pos, Search::RootMoves& rootMoves) {

    RootInTB = false;
    UseRule50 = bool(Options["Syzygy50MoveRule"]);
    ProbeDepth = int(Options["SyzygyProbeDepth"]);
    Cardinality = int(Options["SyzygyProbeLimit"]);
    bool dtz_available = true;

    // Tables with fewer pieces than SyzygyProbeLimit are searched with
    // ProbeDepth == DEPTH_ZERO
    if (Cardinality > MaxCardinality)
    {
        Cardinality = MaxCardinality;
        ProbeDepth = 0;
    }

    if (Cardinality >= popcount(pos.pieces()) && !pos.can_castle(ANY_CASTLING))
    {
        // Rank moves using DTZ tables
        RootInTB = root_probe(pos, rootMoves);

        if (!RootInTB)
        {
            // DTZ tables are missing; try to rank moves using WDL tables
            dtz_available = false;
            RootInTB = root_probe_wdl(pos, rootMoves);
        }
    }

    if (RootInTB)
    {
        // Sort moves according to TB rank
        std::sort(rootMoves.begin(), rootMoves.end(),
                  [](const RootMove &a, const RootMove &b) { return a.tbRank > b.tbRank; } );

        // Probe during search only if DTZ is not available and we are winning
        if (dtz_available || rootMoves[0].tbScore <= VALUE_DRAW)
            Cardinality = 0;
    }
    else
    {
        // Clean up if root_probe() and root_probe_wdl() have failed
        for (auto& m : rootMoves)
            m.tbRank = 0;
    }
}<|MERGE_RESOLUTION|>--- conflicted
+++ resolved
@@ -586,7 +586,9 @@
           }
           double bestMoveInstability = 1 + totBestMoveChanges / Threads.size();
 
-<<<<<<< HEAD
+          double totalTime = rootMoves.size() == 1 ? 0 :
+                             Time.optimum() * fallingEval * reduction * bestMoveInstability;
+
           if (completedDepth >= 8 && rootPos.two_boards() && Options["Protocol"] == "xboard")
           {
               if (Limits.time[us])
@@ -615,16 +617,8 @@
               }
           }
 
-          // Stop the search if we have only one legal move, or if available time elapsed
-          if (   rootMoves.size() == 1
-              || Time.elapsed() > Time.optimum() * fallingEval * reduction * bestMoveInstability)
-=======
-          double totalTime = rootMoves.size() == 1 ? 0 :
-                             Time.optimum() * fallingEval * reduction * bestMoveInstability;
-
           // Stop the search if we have exceeded the totalTime, at least 1ms search.
           if (Time.elapsed() > totalTime)
->>>>>>> 15e190e9
           {
               // If we are allowed to ponder do not stop the search now but
               // keep pondering until the GUI sends "ponderhit" or "stop".
