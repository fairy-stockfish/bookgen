--- conflicted
+++ resolved
@@ -111,11 +111,6 @@
     // Compute our parametrized parameters at compile time, named according to
     // the point of view of white side.
     constexpr Color     Them     = (Us == WHITE ? BLACK      : WHITE);
-<<<<<<< HEAD
-=======
-    constexpr Bitboard  TRank7BB = (Us == WHITE ? Rank7BB    : Rank2BB);
-    constexpr Bitboard  TRank3BB = (Us == WHITE ? Rank3BB    : Rank6BB);
->>>>>>> 7accf07c
     constexpr Direction Up       = (Us == WHITE ? NORTH      : SOUTH);
     constexpr Direction Down     = (Us == WHITE ? SOUTH      : NORTH);
     constexpr Direction UpRight  = (Us == WHITE ? NORTH_EAST : SOUTH_WEST);
@@ -360,11 +355,7 @@
             *moveList++ = make_move(ksq, pop_lsb(&b));
     }
 
-<<<<<<< HEAD
-    if (pos.castling_enabled() && Type != CAPTURES && Type != EVASIONS && pos.can_castle(Us))
-=======
-    if (Type != CAPTURES && Type != EVASIONS && pos.castling_rights(Us))
->>>>>>> 7accf07c
+    if (pos.castling_enabled() && Type != CAPTURES && Type != EVASIONS && pos.castling_rights(Us))
     {
         if (pos.is_chess960())
         {
