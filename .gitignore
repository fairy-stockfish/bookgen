<<<<<<< HEAD
bookgen
*.o
.depend
=======
# Files from build
**/*.o
**/*.s
src/.depend

# Built binary
src/stockfish*
src/-lstdc++.res

# Neural network for the NNUE evaluation
**/*.nnue


# Build/test artifacts
*.exe
tests/syzygy

# ffishjs
tests/js/node_modules
ffish.js
*.wasm

# pyffish
venv
*.so
pyffish.egg-info

# IDEs
.vscode
.idea
>>>>>>> 11f69453
<|MERGE_RESOLUTION|>--- conflicted
+++ resolved
@@ -1,15 +1,10 @@
-<<<<<<< HEAD
-bookgen
-*.o
-.depend
-=======
 # Files from build
 **/*.o
 **/*.s
 src/.depend
 
 # Built binary
-src/stockfish*
+src/bookgen*
 src/-lstdc++.res
 
 # Neural network for the NNUE evaluation
@@ -32,5 +27,4 @@
 
 # IDEs
 .vscode
-.idea
->>>>>>> 11f69453
+.idea