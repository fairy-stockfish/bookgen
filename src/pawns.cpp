--- conflicted
+++ resolved
@@ -37,11 +37,7 @@
   constexpr Score WeakUnopposed = S(13, 25);
 
   // Bonus for blocked pawns at 5th or 6th rank
-<<<<<<< HEAD
-  constexpr Score BlockedPawn[RANK_NB - 5] = { S(-13, -4), S(-5, 2) };
-=======
-  constexpr Score BlockedPawn[2] = { S(-15, -3), S(-6, 3) };
->>>>>>> 1f3b5b8b
+  constexpr Score BlockedPawn[RANK_NB - 5] = { S(-15, -3), S(-6, 3) };
 
   constexpr Score BlockedStorm[RANK_NB] = {
     S(0, 0), S(0, 0), S(75, 78), S(-8, 16), S(-6, 10), S(-6, 6), S(0, 2)
